<!DOCTYPE html>
<html lang="en">
<head>
    <meta charset="UTF-8">
    <title>CodeX Editor example</title>
    <style>
        body {
            font-family: -apple-system, BlinkMacSystemFont, "Segoe UI", "Roboto", "Oxygen", "Ubuntu", "Cantarell", "Fira Sans", "Droid Sans", "Helvetica Neue", sans-serif;
            font-size: 14px;
            line-height: 1.5em;
        }
    </style>
</head>
<body>

<textarea name="" id="codex_area" cols="30" rows="10" hidden></textarea>

</body>

<script src="codex-editor.js?v=108"></script>
<link rel="stylesheet" href="codex-editor.css?v=11000">


<script src="plugins/paragraph/paragraph.js"></script>
<link rel="stylesheet" href="plugins/paragraph/paragraph.css">

<script src="plugins/header/header.js"></script>
<link rel="stylesheet" href="plugins/header/header.css">

<script src="plugins/code/code.js"></script>
<link rel="stylesheet" href="plugins/code/code.css">

<script src="plugins/link/link.js"></script>
<link rel="stylesheet" href="plugins/link/link.css">

<script src="plugins/quote/quote.js"></script>
<link rel="stylesheet" href="plugins/quote/quote.css">

<script src="plugins/list/list.js"></script>
<link rel="stylesheet" href="plugins/list/list.css">

<script src="plugins/image/image.js"></script>
<link rel="stylesheet" href="plugins/image/image.css">

<script src="plugins/instagram/instagram.js"></script>
<link rel="stylesheet" href="plugins/instagram/instagram.css">

<script src="plugins/twitter/twitter.js"></script>
<link rel="stylesheet" href="plugins/twitter/twitter.css">

<script src="plugins/embed/embed.js"></script>
<link rel="stylesheet" href="plugins/embed/embed.css">

<<<<<<< HEAD
<script src="plugins/paste/paste.js"></script>
<script src="plugins/paste/patterns.js"></script>
<link rel="stylesheet" href="plugins/paste/paste.css">

<script src="plugins/localstorage/localstorage.js"></script>

=======
>>>>>>> d2e75508
<script>
    codex.editor.start({
        textareaId : "codex_area",
        initialBlockPlugin : 'paragraph',
        tools : {
            paragraph: {
                type: 'paragraph',
                iconClassname: 'ce-icon-paragraph',
                render: paragraph.render,
                validate: paragraph.validate,
                save: paragraph.save,
                destroy: paragraph.destroy,
                allowedToPaste: true,
                showInlineToolbar: true,
                allowRenderOnPaste: true
            },
            heading_styled: {
                type: 'heading_styled',
                iconClassname: 'ce-icon-header',
                appendCallback: header.appendCallback,
                makeSettings: header.makeSettings,
                render: header.render,
                validate: header.validate,
                save: header.save,
                destroy: header.destroy,
                displayInToolbox: true
            },
            code: {
                type: 'code',
                iconClassname: 'ce-icon-code',
                make: code.make,
                appendCallback: null,
                settings: null,
                render: code.render,
                validate: code.validate,
                save: code.save,
                destroy: code.destroy,
                displayInToolbox: true,
                enableLineBreaks: true
            },
            link: {
                type: 'link',
                iconClassname: 'ce-icon-link',
                prepare: link.prepare,
                make: link.makeNewBlock,
                appendCallback: link.appendCallback,
                render: link.render,
                validate: link.validate,
                save: link.save,
                destroy: link.destroy,
                displayInToolbox: true,
                enableLineBreaks: true
            },
            list: {
                type: 'list',
                iconClassname: 'ce-icon-list-bullet',
                make: list.make,
                appendCallback: null,
                makeSettings: list.makeSettings,
                render: list.render,
                validate: list.validate,
                save: list.save,
                destroy: list.destroy,
                displayInToolbox: true,
                showInlineToolbar: true,
                enableLineBreaks: true,
                allowedToPaste: true,
            },
            quote_styled: {
                type: 'quote_styled',
                iconClassname: 'ce-icon-quote',
                makeSettings: quote.makeSettings,
                prepare: quote.prepare,
                render: quote.render,
                validate: quote.validate,
                save: quote.save,
                destroy: quote.destroy,
                displayInToolbox: true,
                enableLineBreaks: true,
                showInlineToolbar: true,
                allowedToPaste: true,
                config : {
                    defaultStyle : 'withPhoto'
                }
            },
            image_extended: {
                type: 'image_extended',
                iconClassname: 'ce-icon-picture',
                appendCallback: image.appendCallback,
                prepare: image.prepare,
                makeSettings: image.makeSettings,
                render: image.render,
                save: image.save,
                destroy: image.destroy,
                isStretched: true,
                showInlineToolbar: true,
                displayInToolbox: true,
                renderOnPastePatterns: image.pastePatterns,
                config: {
                    uploadUrl : '/club/fetch'
                }
            },
            instagram: {
                type: 'instagram',
                iconClassname: 'ce-icon-instagram',
                prepare: instagram.prepare,
                render: instagram.reneder,
                validate: instagram.validate,
                save: instagram.save,
                destroy: instagram.destroy,
                renderOnPastePatterns: instagram.pastePatterns,
            },
            tweet: {
                type: 'tweet',
                iconClassname: 'ce-icon-twitter',
                prepare: twitter.prepare,
                render: twitter.render,
                validate: twitter.validate,
                save: twitter.save,
                destroy: twitter.destroy,
                showInlineToolbar : true,
                renderOnPastePatterns: twitter.pastePatterns,
                config : {
                    fetchUrl : ''
                }
            },
            video_extended: {
                type: 'video_extended',
                make: embed.make,
                render: embed.render,
                save: embed.save,
<<<<<<< HEAD
                validate: embed.validate
            },
            storage: {
                type: 'storage',
                prepare: storage.prepare,
                enableLineBreaks: false,
            },
=======
                destroy: embed.destroy,
                validate: embed.validate,
                renderOnPastePatterns: embed.pastePatterns,
            }
>>>>>>> d2e75508
        },
        data : {
            hash: 1486992960067,
            savingDate: 0,
            items: [
                {
                    type : 'paragraph',
                    data : {
                        text : 'Привет от CodeX'
                    }
                },
                {
                    type : 'paragraph',
                    data : {
                        text : 'Пишите нам на team@ifmo.su'
                    },
                    anchor: 'Update',
                },
            ],
            count: 2,
        }
    });
</script>

</html><|MERGE_RESOLUTION|>--- conflicted
+++ resolved
@@ -51,15 +51,8 @@
 <script src="plugins/embed/embed.js"></script>
 <link rel="stylesheet" href="plugins/embed/embed.css">
 
-<<<<<<< HEAD
-<script src="plugins/paste/paste.js"></script>
-<script src="plugins/paste/patterns.js"></script>
-<link rel="stylesheet" href="plugins/paste/paste.css">
-
 <script src="plugins/localstorage/localstorage.js"></script>
 
-=======
->>>>>>> d2e75508
 <script>
     codex.editor.start({
         textareaId : "codex_area",
@@ -191,20 +184,14 @@
                 make: embed.make,
                 render: embed.render,
                 save: embed.save,
-<<<<<<< HEAD
-                validate: embed.validate
+                validate: embed.validate,
+                destroy: embed.destroy,
+                renderOnPastePatterns: embed.pastePatterns,
             },
             storage: {
                 type: 'storage',
                 prepare: storage.prepare,
-                enableLineBreaks: false,
-            },
-=======
-                destroy: embed.destroy,
-                validate: embed.validate,
-                renderOnPastePatterns: embed.pastePatterns,
-            }
->>>>>>> d2e75508
+            },
         },
         data : {
             hash: 1486992960067,
