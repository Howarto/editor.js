<<<<<<< HEAD
var codex =
/******/ (function(modules) { // webpackBootstrap
/******/ 	// The module cache
/******/ 	var installedModules = {};
/******/
/******/ 	// The require function
/******/ 	function __webpack_require__(moduleId) {
/******/
/******/ 		// Check if module is in cache
/******/ 		if(installedModules[moduleId])
/******/ 			return installedModules[moduleId].exports;
/******/
/******/ 		// Create a new module (and put it into the cache)
/******/ 		var module = installedModules[moduleId] = {
/******/ 			exports: {},
/******/ 			id: moduleId,
/******/ 			loaded: false
/******/ 		};
/******/
/******/ 		// Execute the module function
/******/ 		modules[moduleId].call(module.exports, module, module.exports, __webpack_require__);
/******/
/******/ 		// Flag the module as loaded
/******/ 		module.loaded = true;
/******/
/******/ 		// Return the exports of the module
/******/ 		return module.exports;
/******/ 	}
/******/
/******/
/******/ 	// expose the modules object (__webpack_modules__)
/******/ 	__webpack_require__.m = modules;
/******/
/******/ 	// expose the module cache
/******/ 	__webpack_require__.c = installedModules;
/******/
/******/ 	// __webpack_public_path__
/******/ 	__webpack_require__.p = "";
/******/
/******/ 	// Load entry module and return exports
/******/ 	return __webpack_require__(0);
/******/ })
/************************************************************************/
/******/ ([
/* 0 */
/***/ function(module, exports, __webpack_require__) {

	/**
	 *
	 */
	
	'use strict';
	
	var editor = __webpack_require__(1);
	module.exports = editor;

/***/ },
/* 1 */
/***/ function(module, exports, __webpack_require__) {

	'use strict';
	
	/**
	 *
	 * Codex Editor
	 *
	 * @author Codex Team
	 * @version 1.3.0
	 */
	
	var codex = function (codex) {
	
	    var init = function init() {
	
	        codex.core = __webpack_require__(2);
	        codex.ui = __webpack_require__(3);
	        codex.transport = __webpack_require__(4);
	        codex.renderer = __webpack_require__(5);
	        codex.saver = __webpack_require__(6);
	        codex.content = __webpack_require__(7);
	        codex.toolbar = __webpack_require__(8);
	        codex.tools = __webpack_require__(12);
	        codex.callback = __webpack_require__(13);
	        codex.draw = __webpack_require__(14);
	        codex.caret = __webpack_require__(15);
	        codex.notifications = __webpack_require__(16);
	        codex.parser = __webpack_require__(17);
	        codex.sanitizer = __webpack_require__(18);
	        codex.comments = __webpack_require__(20);
	    };
	
	    codex.version = ("1.4.0");
	
	    /**
	     * @public
	     *
	     * holds initial settings
	     */
	    codex.settings = {
	        tools: ['paragraph', 'header', 'picture', 'list', 'quote', 'code', 'twitter', 'instagram', 'smile'],
	        textareaId: 'codex-editor',
	        uploadImagesUrl: '/editor/transport/',
	
	        // Type of block showing on empty editor
	        initialBlockPlugin: "paragraph"
	    };
	
	    /**
	     * public
	     *
	     * Static nodes
	     */
	    codex.nodes = {
	        textarea: null,
	        wrapper: null,
	        toolbar: null,
	        inlineToolbar: {
	            wrapper: null,
	            buttons: null,
	            actions: null
	        },
	        toolbox: null,
	        notifications: null,
	        plusButton: null,
	        showSettingsButton: null,
	        showTrashButton: null,
	        showCommentButton: null,
	        blockSettings: null,
	        pluginSettings: null,
	        defaultSettings: null,
	        toolbarButtons: {}, // { type : DomEl, ... }
	        redactor: null,
	        commentsSidebar: null
	    };
	
	    /**
	     * @public
	     *
	     * Output state
	     */
	    codex.state = {
	        jsonOutput: [],
	        blocks: [],
	        inputs: [],
	        comments: []
	    };
	
	    /**
	     * Initialization
	     * @uses Promise cEditor.core.prepare
	     * @param {} userSettings are :
	     *          - tools [],
	     *          - textareaId String
	     *          ...
	     *
	     * Load user defined tools
	     * Tools must contain this important objects :
	     *  @param {String} type - this is a type of plugin. It can be used as plugin name
	     *  @param {String} iconClassname - this a icon in toolbar
	     *  @param {Object} make - what should plugin do, when it is clicked
	     *  @param {Object} appendCallback - callback after clicking
	     *  @param {Element} settings - what settings does it have
	     *  @param {Object} render - plugin get JSON, and should return HTML
	     *  @param {Object} save - plugin gets HTML content, returns JSON
	     *  @param {Boolean} displayInToolbox - will be displayed in toolbox. Default value is TRUE
	     *  @param {Boolean} enableLineBreaks - inserts new block or break lines. Default value is FALSE
	     *
	     * @example
	     *   -  type             : 'header',
	     *   -  iconClassname    : 'ce-icon-header',
	     *   -  make             : headerTool.make,
	     *   -  appendCallback   : headerTool.appendCallback,
	     *   -  settings         : headerTool.makeSettings(),
	     *   -  render           : headerTool.render,
	     *   -  save             : headerTool.save,
	     *   -  displayInToolbox : true,
	     *   -  enableLineBreaks : false
	     */
	    codex.start = function (userSettings) {
	
	        init();
	
	        this.core.prepare(userSettings)
	
	        // If all ok, make UI, bind events and parse initial-content
	        .then(this.ui.make).then(this.ui.addTools).then(this.ui.bindEvents).then(this.ui.preparePlugins).then(this.transport.prepare).then(this.renderer.makeBlocksFromData).then(this.ui.saveInputs).catch(function (error) {
	            codex.core.log('Initialization failed with error: %o', 'warn', error);
	        });
	    };
	
	    return codex;
	}({});
	
	module.exports = codex;

/***/ },
/* 2 */
/***/ function(module, exports) {

	'use strict';
	
	var _typeof = typeof Symbol === "function" && typeof Symbol.iterator === "symbol" ? function (obj) { return typeof obj; } : function (obj) { return obj && typeof Symbol === "function" && obj.constructor === Symbol && obj !== Symbol.prototype ? "symbol" : typeof obj; };
	
	/**
	 * Codex Editor Core
	 *
	 * @author Codex Team
	 * @version 1.1.2
	 */
	
	var core = function (core) {
	
	    /**
	     * @public
	     *
	     * Editor preparing method
	     * @return Promise
	     */
	    core.prepare = function (userSettings) {
	
	        return new Promise(function (resolve, reject) {
	
	            if (userSettings) {
	
	                codex.settings.tools = userSettings.tools || codex.settings.tools;
	            }
	
	            if (userSettings.data) {
	                codex.state.blocks = userSettings.data;
	            }
	
	            if (userSettings.initialBlockPlugin) {
	                codex.settings.initialBlockPlugin = userSettings.initialBlockPlugin;
	            }
	
	            if (userSettings.uploadImagesUrl) {
	                codex.settings.uploadImagesUrl = userSettings.uploadImagesUrl;
	            }
	
	            codex.nodes.textarea = document.getElementById(userSettings.textareaId || codex.settings.textareaId);
	
	            if (_typeof(codex.nodes.textarea) === undefined || codex.nodes.textarea === null) {
	                reject(Error("Textarea wasn't found by ID: #" + userSettings.textareaId));
	            } else {
	                resolve();
	            }
	        });
	    };
	
	    /**
	     * Logging method
	     * @param type = ['log', 'info', 'warn']
	     */
	    core.log = function (msg, type, arg) {
	
	        type = type || 'log';
	
	        if (!arg) {
	            arg = msg || 'undefined';
	            msg = '[codex-editor]:      %o';
	        } else {
	            msg = '[codex-editor]:      ' + msg;
	        }
	
	        try {
	            if ('console' in window && console[type]) {
	                if (arg) console[type](msg, arg);else console[type](msg);
	            }
	        } catch (e) {}
	    };
	
	    /**
	     * @protected
	     *
	     * Helper for insert one element after another
	     */
	    core.insertAfter = function (target, element) {
	        target.parentNode.insertBefore(element, target.nextSibling);
	    };
	
	    /**
	     * @const
	     *
	     * Readable DOM-node types map
	     */
	    core.nodeTypes = {
	        TAG: 1,
	        TEXT: 3,
	        COMMENT: 8
	    };
	
	    /**
	     * @const
	     * Readable keys map
	     */
	    core.keys = { BACKSPACE: 8, TAB: 9, ENTER: 13, SHIFT: 16, CTRL: 17, ALT: 18, ESC: 27, SPACE: 32, LEFT: 37, UP: 38, DOWN: 40, RIGHT: 39, DELETE: 46, META: 91 };
	
	    /**
	     * @protected
	     *
	     * Check object for DOM node
	     */
	    core.isDomNode = function (el) {
	        return el && (typeof el === 'undefined' ? 'undefined' : _typeof(el)) === 'object' && el.nodeType && el.nodeType == this.nodeTypes.TAG;
	    };
	
	    /**
	     * Native Ajax
	     */
	    core.ajax = function (data) {
	
	        if (!data || !data.url) {
	            return;
	        }
	
	        var XMLHTTP = window.XMLHttpRequest ? new XMLHttpRequest() : new ActiveXObject("Microsoft.XMLHTTP"),
	            success_function = function success_function() {},
	            params = '',
	            obj;
	
	        data.async = true;
	        data.type = data.type || 'GET';
	        data.data = data.data || '';
	        data['content-type'] = data['content-type'] || 'application/json; charset=utf-8';
	        success_function = data.success || success_function;
	
	        if (data.type == 'GET' && data.data) {
	
	            data.url = /\?/.test(data.url) ? data.url + '&' + data.data : data.url + '?' + data.data;
	        } else {
	
	            for (obj in data.data) {
	                params += obj + '=' + encodeURIComponent(data.data[obj]) + '&';
	            }
	        }
	
	        if (data.withCredentials) {
	            XMLHTTP.withCredentials = true;
	        }
	
	        if (data.beforeSend && typeof data.beforeSend == 'function') {
	            data.beforeSend.call();
	        }
	
	        XMLHTTP.open(data.type, data.url, data.async);
	        XMLHTTP.setRequestHeader("X-Requested-With", "XMLHttpRequest");
	        XMLHTTP.setRequestHeader("Content-type", "application/x-www-form-urlencoded");
	
	        XMLHTTP.onreadystatechange = function () {
	            if (XMLHTTP.readyState == 4 && XMLHTTP.status == 200) {
	                success_function(XMLHTTP.responseText);
	            }
	        };
	
	        XMLHTTP.send(params);
	    };
	
	    /**
	    * Appends script to head of document
	    * @return Promise
	    */
	    core.importScript = function (scriptPath, instanceName) {
	
	        return new Promise(function (resolve, reject) {
	
	            var instancePrefix = 'cdx-script-';
	
	            var script = void 0;
	
	            /** Script is already loaded */
	            if (!instanceName) {
	                reject('Instance name is missed');
	            } else if (document.getElementById(instancePrefix + instanceName)) {
	                resolve(scriptPath);
	            }
	
	            script = document.createElement('SCRIPT');
	            script.async = true;
	            script.defer = true;
	            script.id = instancePrefix + instanceName;
	
	            script.onload = function () {
	
	                resolve(scriptPath);
	            };
	
	            script.onerror = function () {
	
	                reject(scriptPath);
	            };
	
	            script.src = scriptPath;
	            document.head.appendChild(script);
	        });
	    };
	
	    return core;
	}({});
	
	module.exports = core;

/***/ },
/* 3 */
/***/ function(module, exports) {

	'use strict';
	
	/**
	 * Codex Editor UI module
	 *
	 * @author Codex Team
	 * @version 1.1
	 */
	
	var ui = function (ui) {
	
	        /**
	         * Basic editor classnames
	         */
	        ui.className = {
	
	                /**
	                 * @const {string} BLOCK_CLASSNAME - redactor blocks name
	                 */
	                BLOCK_CLASSNAME: 'ce-block',
	
	                /**
	                 * @const {String} wrapper for plugins content
	                 */
	                BLOCK_CONTENT: 'ce-block__content',
	
	                /**
	                 * @const {String} BLOCK_STRETCHED - makes block stretched
	                 */
	                BLOCK_STRETCHED: 'ce-block--stretched',
	
	                /**
	                 * @const {String} BLOCK_HIGHLIGHTED - adds background
	                 */
	                BLOCK_HIGHLIGHTED: 'ce-block--focused',
	
	                /**
	                 * @const {String} - highlights covered blocks
	                 */
	                BLOCK_IN_FEED_MODE: 'ce-block--feed-mode',
	
	                /**
	                 * @const {String} - for all default settings
	                 */
	                SETTINGS_ITEM: 'ce-settings__item'
	
	        };
	
	        /**
	         * @protected
	         *
	         * Making main interface
	         */
	        ui.make = function () {
	
	                var wrapper, toolbar, toolbarContent, inlineToolbar, redactor, commentsSidebar, ceBlock, notifications, blockButtons, blockSettings, showSettingsButton, showTrashButton, showCommentButton, toolbox, plusButton;
	
	                /** Make editor wrapper */
	                wrapper = codex.draw.wrapper();
	
	                /** Append editor wrapper after initial textarea */
	                codex.core.insertAfter(codex.nodes.textarea, wrapper);
	
	                /** Append block with notifications to the document */
	                notifications = codex.draw.alertsHolder();
	                codex.nodes.notifications = document.body.appendChild(notifications);
	
	                /** Make toolbar and content-editable redactor */
	                toolbar = codex.draw.toolbar();
	                toolbarContent = codex.draw.toolbarContent();
	                inlineToolbar = codex.draw.inlineToolbar();
	                plusButton = codex.draw.plusButton();
	                showSettingsButton = codex.draw.settingsButton();
	                showCommentButton = codex.draw.commentButton();
	                showTrashButton = codex.toolbar.settings.makeRemoveBlockButton();
	                blockSettings = codex.draw.blockSettings();
	                blockButtons = codex.draw.blockButtons();
	                toolbox = codex.draw.toolbox();
	                redactor = codex.draw.redactor();
	                commentsSidebar = codex.draw.commentsSidebar();
	
	                /** settings */
	                var defaultSettings = codex.draw.defaultSettings(),
	                    pluginSettings = codex.draw.pluginsSettings();
	
	                /** Add default and plugins settings */
	                blockSettings.appendChild(pluginSettings);
	                blockSettings.appendChild(defaultSettings);
	
	                /** Make blocks buttons
	                 * This block contains settings button and remove block button
	                 */
	                blockButtons.appendChild(showSettingsButton);
	                blockButtons.appendChild(showTrashButton);
	                blockButtons.appendChild(showCommentButton);
	                blockButtons.appendChild(blockSettings);
	
	                /** Append plus button */
	                toolbarContent.appendChild(plusButton);
	
	                /** Appending toolbar tools */
	                toolbarContent.appendChild(toolbox);
	
	                /** Appending first-level block buttons */
	                toolbar.appendChild(blockButtons);
	
	                /** Append toolbarContent to toolbar */
	                toolbar.appendChild(toolbarContent);
	
	                wrapper.appendChild(toolbar);
	
	                wrapper.appendChild(commentsSidebar);
	                wrapper.appendChild(redactor);
	
	                /** Save created ui-elements to static nodes state */
	                codex.nodes.wrapper = wrapper;
	                codex.nodes.toolbar = toolbar;
	                codex.nodes.plusButton = plusButton;
	                codex.nodes.toolbox = toolbox;
	                codex.nodes.blockSettings = blockSettings;
	                codex.nodes.pluginSettings = pluginSettings;
	                codex.nodes.defaultSettings = defaultSettings;
	                codex.nodes.showSettingsButton = showSettingsButton;
	                codex.nodes.showTrashButton = showTrashButton;
	                codex.nodes.showCommentButton = showCommentButton;
	                codex.nodes.commentsSidebar = commentsSidebar;
	
	                codex.nodes.redactor = redactor;
	
	                codex.ui.makeInlineToolbar(inlineToolbar);
	
	                /** fill in default settings */
	                codex.toolbar.settings.addDefaultSettings();
	        };
	
	        ui.makeInlineToolbar = function (container) {
	
	                /** Append to redactor new inline block */
	                codex.nodes.inlineToolbar.wrapper = container;
	
	                /** Draw toolbar buttons */
	                codex.nodes.inlineToolbar.buttons = codex.draw.inlineToolbarButtons();
	
	                /** Buttons action or settings */
	                codex.nodes.inlineToolbar.actions = codex.draw.inlineToolbarActions();
	
	                /** Append to inline toolbar buttons as part of it */
	                codex.nodes.inlineToolbar.wrapper.appendChild(codex.nodes.inlineToolbar.buttons);
	                codex.nodes.inlineToolbar.wrapper.appendChild(codex.nodes.inlineToolbar.actions);
	
	                codex.nodes.wrapper.appendChild(codex.nodes.inlineToolbar.wrapper);
	        };
	
	        /**
	         * @private
	         * Append tools passed in codex.tools
	         */
	        ui.addTools = function () {
	
	                var tool, tool_button;
	
	                for (var name in codex.settings.tools) {
	                        tool = codex.settings.tools[name];
	                        codex.tools[name] = tool;
	                }
	
	                /** Make toolbar buttons */
	                for (var name in codex.tools) {
	
	                        tool = codex.tools[name];
	
	                        if (!tool.displayInToolbox) {
	                                continue;
	                        }
	
	                        if (!tool.iconClassname) {
	                                codex.core.log('Toolbar icon classname missed. Tool %o skipped', 'warn', name);
	                                continue;
	                        }
	
	                        if (typeof tool.render != 'function') {
	                                codex.core.log('render method missed. Tool %o skipped', 'warn', name);
	                                continue;
	                        }
	
	                        /**
	                         * if tools is for toolbox
	                         */
	                        tool_button = codex.draw.toolbarButton(name, tool.iconClassname);
	
	                        codex.nodes.toolbox.appendChild(tool_button);
	
	                        /** Save tools to static nodes */
	                        codex.nodes.toolbarButtons[name] = tool_button;
	                }
	
	                /**
	                 * Add inline toolbar tools
	                 */
	                codex.ui.addInlineToolbarTools();
	        };
	
	        ui.addInlineToolbarTools = function () {
	
	                var tools = {
	
	                        bold: {
	                                icon: 'ce-icon-bold',
	                                command: 'bold'
	                        },
	
	                        italic: {
	                                icon: 'ce-icon-italic',
	                                command: 'italic'
	                        },
	
	                        underline: {
	                                icon: 'ce-icon-underline',
	                                command: 'underline'
	                        },
	
	                        link: {
	                                icon: 'ce-icon-link',
	                                command: 'createLink'
	                        }
	                };
	
	                var toolButton, tool;
	
	                for (var name in tools) {
	
	                        tool = tools[name];
	
	                        toolButton = codex.draw.toolbarButtonInline(name, tool.icon);
	
	                        codex.nodes.inlineToolbar.buttons.appendChild(toolButton);
	                        /**
	                         * Add callbacks to this buttons
	                         */
	                        codex.ui.setInlineToolbarButtonBehaviour(toolButton, tool.command);
	                }
	        };
	
	        /**
	         * @private
	         * Bind editor UI events
	         */
	        ui.bindEvents = function () {
	
	                codex.core.log('ui.bindEvents fired', 'info');
	
	                // window.addEventListener('error', function (errorMsg, url, lineNumber) {
	                //     codex.notifications.errorThrown(errorMsg, event);
	                // }, false );
	
	                /** All keydowns on Document */
	                document.addEventListener('keydown', codex.callback.globalKeydown, false);
	
	                /** All keydowns on Redactor zone */
	                codex.nodes.redactor.addEventListener('keydown', codex.callback.redactorKeyDown, false);
	
	                /** All keydowns on Document */
	                document.addEventListener('keyup', codex.callback.globalKeyup, false);
	
	                /**
	                 * Mouse click to radactor
	                 */
	                codex.nodes.redactor.addEventListener('click', codex.callback.redactorClicked, false);
	
	                /**
	                 * Clicks to the Plus button
	                 */
	                codex.nodes.plusButton.addEventListener('click', codex.callback.plusButtonClicked, false);
	
	                /**
	                 * Clicks to SETTINGS button in toolbar
	                 */
	                codex.nodes.showSettingsButton.addEventListener('click', codex.callback.showSettingsButtonClicked, false);
	
	                /**
	                 * Clicks to COMMENT button in toolbar
	                 */
	                codex.nodes.showCommentButton.addEventListener('click', codex.callback.showCommentButtonClicked, false);
	
	                /**
	                 *  @deprecated ( but now in use for syncronization );
	                 *  Any redactor changes: keyboard input, mouse cut/paste, drag-n-drop text
	                 */
	                codex.nodes.redactor.addEventListener('input', codex.callback.redactorInputEvent, false);
	
	                /** Bind click listeners on toolbar buttons */
	                for (var button in codex.nodes.toolbarButtons) {
	                        codex.nodes.toolbarButtons[button].addEventListener('click', codex.callback.toolbarButtonClicked, false);
	                }
	        };
	
	        /**
	         * Initialize plugins before using
	         * Ex. Load scripts or call some internal methods
	         * @return Promise
	         */
	        ui.preparePlugins = function () {
	
	                return new Promise(function (resolve, reject) {
	
	                        var pluginName = void 0,
	                            plugin = void 0;
	
	                        for (pluginName in codex.tools) {
	
	                                plugin = codex.tools[pluginName];
	
	                                if (typeof plugin.prepare != 'function') {
	                                        continue;
	                                }
	
	                                plugin.prepare(plugin.config || {}).then(function () {
	                                        resolve();
	                                }).catch(function (error) {
	                                        reject(error);
	                                });
	                        }
	                });
	        };
	
	        ui.addBlockHandlers = function (block) {
	
	                if (!block) return;
	
	                /**
	                 * Block keydowns
	                 */
	                block.addEventListener('keydown', function (event) {
	                        codex.callback.blockKeydown(event, block);
	                }, false);
	
	                /**
	                 * Pasting content from another source
	                 * We have two type of sanitization
	                 * First - uses deep-first search algorithm to get sub nodes,
	                 * sanitizes whole Block_content and replaces cleared nodes
	                 * This method is deprecated
	                 * Method is used in codex.callback.blockPaste(event)
	                 *
	                 * Secont - uses Mutation observer.
	                 * Observer "observe" DOM changes and send changings to callback.
	                 * Callback gets changed node, not whole Block_content.
	                 * Inserted or changed node, which we've gotten have been cleared and replaced with diry node
	                 *
	                 * Method is used in codex.callback.blockPasteViaSanitize(event)
	                 *
	                 * @uses html-janitor
	                 * @example codex.callback.blockPasteViaSanitize(event), the second method.
	                 *
	                 */
	                block.addEventListener('paste', codex.callback.blockPasteCallback, false);
	
	                block.addEventListener('mouseup', function () {
	                        codex.toolbar.inline.show();
	                }, false);
	        };
	
	        /** getting all contenteditable elements */
	        ui.saveInputs = function () {
	
	                var redactor = codex.nodes.redactor,
	                    elements = [];
	
	                /** Save all inputs in global variable state */
	                codex.state.inputs = redactor.querySelectorAll('[contenteditable], input');
	        };
	
	        /**
	         * Adds first initial block on empty redactor
	         */
	        ui.addInitialBlock = function () {
	
	                var initialBlockType = codex.settings.initialBlockPlugin,
	                    initialBlock;
	
	                if (!codex.tools[initialBlockType]) {
	                        codex.core.log('Plugin %o was not implemented and can\'t be used as initial block', 'warn', initialBlockType);
	                        return;
	                }
	
	                initialBlock = codex.tools[initialBlockType].render();
	
	                initialBlock.setAttribute('data-placeholder', 'Расскажите свою историю...');
	
	                codex.content.insertBlock({
	                        type: initialBlockType,
	                        block: initialBlock
	                });
	
	                codex.content.workingNodeChanged(initialBlock);
	        };
	
	        ui.setInlineToolbarButtonBehaviour = function (button, type) {
	
	                button.addEventListener('mousedown', function (event) {
	
	                        codex.toolbar.inline.toolClicked(event, type);
	                }, false);
	        };
	
	        return ui;
	}({});
	
	module.exports = ui;

/***/ },
/* 4 */
/***/ function(module, exports) {

	'use strict';
	
	/**
	 *
	 * Codex.Editor Transport Module
	 *
	 * @author Codex Team
	 * @version 1.0
	 */
	
	var transport = function (transport) {
	
	    transport.input = null;
	
	    /**
	     * @property {Object} arguments - keep plugin settings and defined callbacks
	     */
	    transport.arguments = null;
	
	    transport.prepare = function () {
	
	        var input = document.createElement('INPUT');
	
	        input.type = 'file';
	        input.addEventListener('change', codex.transport.fileSelected);
	
	        codex.transport.input = input;
	    };
	
	    /** Clear input when files is uploaded */
	    transport.clearInput = function () {
	
	        /** Remove old input */
	        this.input = null;
	
	        /** Prepare new one */
	        this.prepare();
	    };
	
	    /**
	     * Callback for file selection
	     */
	    transport.fileSelected = function (event) {
	
	        var input = this,
	            files = input.files,
	            filesLength = files.length,
	            formdData = new FormData(),
	            file,
	            i;
	
	        formdData.append('files', files[0], files[0].name);
	
	        codex.transport.ajax({
	            data: formdData,
	            beforeSend: codex.transport.arguments.beforeSend,
	            success: codex.transport.arguments.success,
	            error: codex.transport.arguments.error
	        });
	    };
	
	    /**
	     * Use plugin callbacks
	     * @protected
	     */
	    transport.selectAndUpload = function (args) {
	
	        this.arguments = args;
	        this.input.click();
	    };
	
	    /**
	     * Ajax requests module
	     */
	    transport.ajax = function (params) {
	
	        var xhr = new XMLHttpRequest(),
	            beforeSend = typeof params.beforeSend == 'function' ? params.beforeSend : function () {},
	            success = typeof params.success == 'function' ? params.success : function () {},
	            error = typeof params.error == 'function' ? params.error : function () {};
	
	        beforeSend();
	
	        xhr.open('POST', codex.settings.uploadImagesUrl, true);
	
	        xhr.setRequestHeader("X-Requested-With", "XMLHttpRequest");
	
	        xhr.onload = function () {
	            if (xhr.status === 200) {
	                success(xhr.responseText);
	            } else {
	                console.log("request error: %o", xhr);
	                error();
	            }
	        };
	
	        xhr.send(params.data);
	        this.clearInput();
	    };
	
	    return transport;
	}({});
	
	module.exports = transport;

/***/ },
/* 5 */
/***/ function(module, exports) {

	'use strict';
	
	/**
	 * Codex Editor Renderer Module
	 *
	 * @author Codex Team
	 * @version 1.0
	 */
	
	var renderer = function (renderer) {
	
	    /**
	     * Asyncronously parses input JSON to redactor blocks
	     */
	    renderer.makeBlocksFromData = function () {
	
	        /**
	         * If redactor is empty, add first paragraph to start writing
	         */
	        if (!codex.state.blocks.items.length) {
	
	            codex.ui.addInitialBlock();
	            return;
	        }
	
	        Promise.resolve()
	
	        /** First, get JSON from state */
	        .then(function () {
	            return codex.state.blocks;
	        })
	
	        /** Then, start to iterate they */
	        .then(codex.renderer.appendBlocks)
	
	        /** Write log if something goes wrong */
	        .catch(function (error) {
	            codex.core.log('Error while parsing JSON: %o', 'error', error);
	        });
	    };
	
	    /**
	     * Parses JSON to blocks
	     * @param {object} data
	     * @return Primise -> nodeList
	     */
	    renderer.appendBlocks = function (data) {
	
	        var blocks = data.items;
	
	        /**
	         * Sequence of one-by-one blocks appending
	         * Uses to save blocks order after async-handler
	         */
	        var nodeSequence = Promise.resolve();
	
	        for (var index = 0; index < blocks.length; index++) {
	
	            /** Add node to sequence at specified index */
	            codex.renderer.appendNodeAtIndex(nodeSequence, blocks, index);
	        }
	    };
	
	    /**
	     * Append node at specified index
	     */
	    renderer.appendNodeAtIndex = function (nodeSequence, blocks, index) {
	
	        /** We need to append node to sequence */
	        nodeSequence
	
	        /** first, get node async-aware */
	        .then(function () {
	
	            return codex.renderer.getNodeAsync(blocks, index);
	        })
	
	        /**
	         * second, compose editor-block from JSON object
	         */
	        .then(codex.renderer.createBlockFromData)
	
	        /**
	         * now insert block to redactor
	         */
	        .then(function (blockData) {
	
	            /**
	             * blockData has 'block', 'type' and 'stretched' information
	             */
	            codex.content.insertBlock(blockData);
	
	            /** Pass created block to next step */
	            return blockData.block;
	        })
	
	        /** Log if something wrong with node */
	        .catch(function (error) {
	            codex.core.log('Node skipped while parsing because %o', 'error', error);
	        });
	    };
	
	    /**
	     * Asynchronously returns block data from blocksList by index
	     * @return Promise to node
	     */
	    renderer.getNodeAsync = function (blocksList, index) {
	
	        return Promise.resolve().then(function () {
	
	            return blocksList[index];
	        });
	    };
	
	    /**
	     * Creates editor block by JSON-data
	     *
	     * @uses render method of each plugin
	     *
	     * @param {object} blockData looks like
	     *                            { header : {
	     *                                            text: '',
	     *                                            type: 'H3', ...
	     *                                        }
	     *                            }
	     * @return {object} with type and Element
	     */
	    renderer.createBlockFromData = function (blockData) {
	
	        /** New parser */
	        var pluginName = blockData.type,
	            cover = blockData.cover;
	
	        /** Get first key of object that stores plugin name */
	        // for (var pluginName in blockData) break;
	
	        /** Check for plugin existance */
	        if (!codex.tools[pluginName]) {
	            throw Error('Plugin \xAB' + pluginName + '\xBB not found');
	        }
	
	        /** Check for plugin having render method */
	        if (typeof codex.tools[pluginName].render != 'function') {
	
	            throw Error('Plugin \xAB' + pluginName + '\xBB must have \xABrender\xBB method');
	        }
	
	        /** New Parser */
	        var block = codex.tools[pluginName].render(blockData.data);
	
	        /** is first-level block stretched */
	        var stretched = codex.tools[pluginName].isStretched || false;
	
	        /** Retrun type and block */
	        return {
	            type: pluginName,
	            block: block,
	            stretched: stretched,
	            cover: cover
	        };
	    };
	
	    return renderer;
	}({});
	
	module.exports = renderer;

/***/ },
/* 6 */
/***/ function(module, exports) {

	'use strict';
	
	/**
	 * Codex Editor Saver
	 *
	 * @author Codex Team
	 * @version 1.0.2
	 */
	
	var saver = function (saver) {
	
	    /**
	     * Saves blocks
	     * @private
	     */
	    saver.saveBlocks = function () {
	
	        /** Save html content of redactor to memory */
	        codex.state.html = codex.nodes.redactor.innerHTML;
	
	        /** Empty jsonOutput state */
	        codex.state.jsonOutput = [];
	
	        Promise.resolve().then(function () {
	            return codex.nodes.redactor.childNodes;
	        })
	        /** Making a sequence from separate blocks */
	        .then(codex.saver.makeQueue).then(function () {
	            // codex.nodes.textarea.innerHTML = codex.state.html;
	        }).catch(function (error) {
	            console.log('Something happend');
	        });
	    };
	
	    saver.makeQueue = function (blocks) {
	
	        var queue = Promise.resolve();
	
	        for (var index = 0; index < blocks.length; index++) {
	
	            /** Add node to sequence at specified index */
	            codex.saver.getBlockData(queue, blocks, index);
	        }
	    };
	
	    /** Gets every block and makes From Data */
	    saver.getBlockData = function (queue, blocks, index) {
	
	        queue.then(function () {
	            return codex.saver.getNodeAsync(blocks, index);
	        }).then(codex.saver.makeFormDataFromBlocks);
	    };
	
	    /**
	     * Asynchronously returns block data from blocksList by index
	     * @return Promise to node
	     */
	    saver.getNodeAsync = function (blocksList, index) {
	
	        return Promise.resolve().then(function () {
	
	            return blocksList[index];
	        });
	    };
	
	    saver.makeFormDataFromBlocks = function (block) {
	
	        var pluginName = block.dataset.tool,
	            id = block.dataset.id;
	
	        /** Check for plugin existance */
	        if (!codex.tools[pluginName]) {
	            throw Error('Plugin \xAB' + pluginName + '\xBB not found');
	        }
	
	        /** Check for plugin having render method */
	        if (typeof codex.tools[pluginName].save != 'function') {
	
	            throw Error('Plugin \xAB' + pluginName + '\xBB must have save method');
	        }
	
	        /** Result saver */
	        var blockContent = block.childNodes[0],
	            pluginsContent = blockContent.childNodes[0],
	            savedData = codex.tools[pluginName].save(pluginsContent),
	            output;
	
	        output = {
	            id: id,
	            type: pluginName,
	            data: savedData
	        };
	
	        if (codex.tools[pluginName].validate) {
	            var result = codex.tools[pluginName].validate(savedData);
	
	            /**
	             * Do not allow invalid data
	             */
	            if (!result) return;
	        }
	
	        /** Marks Blocks that will be in main page */
	        output.cover = block.classList.contains(codex.ui.className.BLOCK_IN_FEED_MODE);
	
	        codex.state.jsonOutput.push(output);
	    };
	
	    saver.saveComments = function () {
	
	        var fields = codex.nodes.commentsSidebar.querySelectorAll('.ce-comments-field');
	
	        for (var i = 0; i < fields.length; i++) {
	
	            var comments = fields[i].querySelectorAll('.ce-comment'),
	                commentsData = [];
	
	            for (var j = 0; j < comments.length; j++) {
	
	                var text = comments[j].querySelector('.ce-comment__text'),
	                    time = comments[j].querySelector('.ce-comment__time');
	
	                if (!text) continue;
	
	                var comment = {
	                    edited: comments[j].dataset.edited,
	                    text: text.textContent,
	                    time: time.textContent
	                };
	
	                commentsData.push(comment);
	            }
	
	            if (!commentsData.length) continue;
	
	            var fieldData = {
	                blockId: fields[i].dataset.blockId,
	                comments: commentsData
	            };
	
	            codex.state.comments.push(fieldData);
	        }
	    };
	
	    return saver;
	}({});
	
	module.exports = saver;

/***/ },
/* 7 */
/***/ function(module, exports) {

	'use strict';
	
	/**
	 * Codex Editor Content Module
	 * Works with DOM
	 *
	 * @author Codex Team
	 * @version 1.3.11
	 */
	
	var content = function (content) {
	
	        /**
	         * Links to current active block
	         * @type {null | Element}
	         */
	        content.currentNode = null;
	
	        /**
	         * clicked in redactor area
	         * @type {null | Boolean}
	         */
	        content.editorAreaHightlighted = null;
	
	        /**
	         * Synchronizes redactor with original textarea
	         */
	        content.sync = function () {
	
	                codex.core.log('syncing...');
	
	                /**
	                 * Save redactor content to codex.state
	                 */
	                codex.state.html = codex.nodes.redactor.innerHTML;
	        };
	
	        /**
	         * @deprecated
	         */
	        content.getNodeFocused = function () {
	
	                var selection = window.getSelection(),
	                    focused;
	
	                if (selection.anchorNode === null) {
	                        return null;
	                }
	
	                if (selection.anchorNode.nodeType == codex.core.nodeTypes.TAG) {
	                        focused = selection.anchorNode;
	                } else {
	                        focused = selection.focusNode.parentElement;
	                }
	
	                if (!codex.parser.isFirstLevelBlock(focused)) {
	
	                        /** Iterate with parent nodes to find first-level*/
	                        var parent = focused.parentNode;
	
	                        while (parent && !codex.parser.isFirstLevelBlock(parent)) {
	                                parent = parent.parentNode;
	                        }
	
	                        focused = parent;
	                }
	
	                if (focused != codex.nodes.redactor) {
	                        return focused;
	                }
	
	                return null;
	        };
	
	        /**
	         * Appends background to the block
	         */
	        content.markBlock = function () {
	
	                codex.content.currentNode.classList.add(codex.ui.className.BLOCK_HIGHLIGHTED);
	        };
	
	        /**
	         * Clear background
	         */
	        content.clearMark = function () {
	
	                if (codex.content.currentNode) {
	                        codex.content.currentNode.classList.remove(codex.ui.className.BLOCK_HIGHLIGHTED);
	                }
	        };
	
	        /**
	         * @private
	         *
	         * Finds first-level block
	         * @param {Element} node - selected or clicked in redactors area node
	         */
	        content.getFirstLevelBlock = function (node) {
	
	                if (!codex.core.isDomNode(node)) {
	                        node = node.parentNode;
	                }
	
	                if (node === codex.nodes.redactor || node === document.body) {
	
	                        return null;
	                } else {
	
	                        while (!node.classList.contains(codex.ui.className.BLOCK_CLASSNAME)) {
	                                node = node.parentNode;
	                        }
	
	                        return node;
	                }
	        };
	
	        /**
	         * Trigger this event when working node changed
	         * @param {Element} targetNode - first-level of this node will be current
	         * If targetNode is first-level then we set it as current else we look for parents to find first-level
	         */
	        content.workingNodeChanged = function (targetNode) {
	
	                /** Clear background from previous marked block before we change */
	                codex.content.clearMark();
	
	                if (!targetNode) {
	                        return;
	                }
	
	                this.currentNode = this.getFirstLevelBlock(targetNode);
	        };
	
	        /**
	         * Replaces one redactor block with another
	         * @protected
	         * @param {Element} targetBlock - block to replace. Mostly currentNode.
	         * @param {Element} newBlock
	         * @param {string} newBlockType - type of new block; we need to store it to data-attribute
	         *
	         * [!] Function does not saves old block content.
	         *     You can get it manually and pass with newBlock.innerHTML
	         */
	        content.replaceBlock = function function_name(targetBlock, newBlock) {
	
	                if (!targetBlock || !newBlock) {
	                        codex.core.log('replaceBlock: missed params');
	                        return;
	                }
	
	                /** If target-block is not a frist-level block, then we iterate parents to find it */
	                while (!targetBlock.classList.contains(codex.ui.className.BLOCK_CLASSNAME)) {
	                        targetBlock = targetBlock.parentNode;
	                }
	
	                /**
	                 * Check is this block was in feed
	                 * If true, than set switched block also covered
	                 */
	                if (targetBlock.classList.contains(codex.ui.className.BLOCK_IN_FEED_MODE)) {
	                        newBlock.classList.add(codex.ui.className.BLOCK_IN_FEED_MODE);
	                }
	
	                /** Saving id */
	                newBlock.dataset.id = targetBlock.dataset.id;
	
	                /** Replacing */
	                codex.nodes.redactor.replaceChild(newBlock, targetBlock);
	
	                /**
	                 * Set new node as current
	                 */
	                codex.content.workingNodeChanged(newBlock);
	
	                /**
	                 * Add block handlers
	                 */
	                codex.ui.addBlockHandlers(newBlock);
	
	                /**
	                 * Save changes
	                 */
	                codex.ui.saveInputs();
	        };
	
	        /**
	         * @private
	         *
	         * Inserts new block to redactor
	         * Wrapps block into a DIV with BLOCK_CLASSNAME class
	         *
	         * @param blockData          {object}
	         * @param blockData.block    {Element}   element with block content
	         * @param blockData.type     {string}    block plugin
	         * @param needPlaceCaret     {bool}      pass true to set caret in new block
	         *
	         */
	        content.insertBlock = function (blockData, needPlaceCaret) {
	
	                var workingBlock = codex.content.currentNode,
	                    newBlockContent = blockData.block,
	                    blockType = blockData.type,
	                    cover = blockData.cover,
	                    isStretched = blockData.stretched;
	
	                var newBlock = codex.content.composeNewBlock(newBlockContent, blockType, isStretched);
	
	                if (cover === true) {
	                        newBlock.classList.add(codex.ui.className.BLOCK_IN_FEED_MODE);
	                }
	
	                if (workingBlock) {
	
	                        codex.core.insertAfter(workingBlock, newBlock);
	                } else {
	                        /**
	                         * If redactor is empty, append as first child
	                         */
	                        codex.nodes.redactor.appendChild(newBlock);
	                }
	
	                /**
	                 * Block handler
	                 */
	                codex.ui.addBlockHandlers(newBlock);
	
	                /**
	                 * Set new node as current
	                 */
	                codex.content.workingNodeChanged(newBlock);
	
	                /**
	                 * Save changes
	                 */
	                codex.ui.saveInputs();
	
	                if (needPlaceCaret) {
	
	                        /**
	                         * If we don't know input index then we set default value -1
	                         */
	                        var currentInputIndex = codex.caret.getCurrentInputIndex() || -1;
	
	                        if (currentInputIndex == -1) {
	
	                                var editableElement = newBlock.querySelector('[contenteditable]'),
	                                    emptyText = document.createTextNode('');
	
	                                editableElement.appendChild(emptyText);
	                                codex.caret.set(editableElement, 0, 0);
	
	                                codex.toolbar.move();
	                                codex.toolbar.showPlusButton();
	                        } else {
	
	                                if (currentInputIndex === codex.state.inputs.length - 1) return;
	
	                                /** Timeout for browsers execution */
	                                setTimeout(function () {
	
	                                        /** Setting to the new input */
	                                        codex.caret.setToNextBlock(currentInputIndex);
	                                        codex.toolbar.move();
	                                        codex.toolbar.open();
	                                }, 10);
	                        }
	                }
	
	                /**
	                 * Block is inserted, wait for new click that defined focusing on editors area
	                 * @type {boolean}
	                 */
	                content.editorAreaHightlighted = false;
	        };
	
	        /**
	         * Replaces blocks with saving content
	         * @protected
	         * @param {Element} noteToReplace
	         * @param {Element} newNode
	         * @param {Element} blockType
	         */
	        content.switchBlock = function (blockToReplace, newBlock, tool) {
	
	                var newBlockComposed = codex.content.composeNewBlock(newBlock, tool);
	
	                /** Replacing */
	                codex.content.replaceBlock(blockToReplace, newBlockComposed);
	
	                /** Save new Inputs when block is changed */
	                codex.ui.saveInputs();
	        };
	
	        /**
	         * Iterates between child noted and looking for #text node on deepest level
	         * @private
	         * @param {Element} block - node where find
	         * @param {int} postiton - starting postion
	         *      Example: childNodex.length to find from the end
	         *               or 0 to find from the start
	         * @return {Text} block
	         * @uses DFS
	         */
	        content.getDeepestTextNodeFromPosition = function (block, position) {
	
	                /**
	                 * Clear Block from empty and useless spaces with trim.
	                 * Such nodes we should remove
	                 */
	                var blockChilds = block.childNodes,
	                    index,
	                    node,
	                    text;
	
	                for (index = 0; index < blockChilds.length; index++) {
	                        node = blockChilds[index];
	
	                        if (node.nodeType == codex.core.nodeTypes.TEXT) {
	
	                                text = node.textContent.trim();
	
	                                /** Text is empty. We should remove this child from node before we start DFS
	                                 * decrease the quantity of childs.
	                                 */
	                                if (text === '') {
	
	                                        block.removeChild(node);
	                                        position--;
	                                }
	                        }
	                }
	
	                if (block.childNodes.length === 0) {
	                        return document.createTextNode('');
	                }
	
	                /** Setting default position when we deleted all empty nodes */
	                if (position < 0) position = 1;
	
	                var looking_from_start = false;
	
	                /** For looking from START */
	                if (position === 0) {
	                        looking_from_start = true;
	                        position = 1;
	                }
	
	                while (position) {
	
	                        /** initial verticle of node. */
	                        if (looking_from_start) {
	                                block = block.childNodes[0];
	                        } else {
	                                block = block.childNodes[position - 1];
	                        }
	
	                        if (block.nodeType == codex.core.nodeTypes.TAG) {
	
	                                position = block.childNodes.length;
	                        } else if (block.nodeType == codex.core.nodeTypes.TEXT) {
	
	                                position = 0;
	                        }
	                }
	
	                return block;
	        };
	
	        /**
	         * @private
	         */
	        content.composeNewBlock = function (block, tool, isStretched) {
	
	                var newBlock = codex.draw.node('DIV', codex.ui.className.BLOCK_CLASSNAME, {}),
	                    blockContent = codex.draw.node('DIV', codex.ui.className.BLOCK_CONTENT, {});
	
	                blockContent.appendChild(block);
	                newBlock.appendChild(blockContent);
	
	                if (isStretched) {
	                        blockContent.classList.add(codex.ui.className.BLOCK_STRETCHED);
	                }
	
	                newBlock.dataset.tool = tool;
	                newBlock.dataset.id = +new Date();
	
	                return newBlock;
	        };
	
	        /**
	         * Returns Range object of current selection
	         */
	        content.getRange = function () {
	
	                var selection = window.getSelection().getRangeAt(0);
	
	                return selection;
	        };
	
	        /**
	         * Divides block in two blocks (after and before caret)
	         * @private
	         * @param {Int} inputIndex - target input index
	         */
	        content.splitBlock = function (inputIndex) {
	
	                var selection = window.getSelection(),
	                    anchorNode = selection.anchorNode,
	                    anchorNodeText = anchorNode.textContent,
	                    caretOffset = selection.anchorOffset,
	                    textBeforeCaret,
	                    textNodeBeforeCaret,
	                    textAfterCaret,
	                    textNodeAfterCaret;
	
	                var currentBlock = codex.content.currentNode.querySelector('[contentEditable]');
	
	                textBeforeCaret = anchorNodeText.substring(0, caretOffset);
	                textAfterCaret = anchorNodeText.substring(caretOffset);
	
	                textNodeBeforeCaret = document.createTextNode(textBeforeCaret);
	
	                if (textAfterCaret) {
	                        textNodeAfterCaret = document.createTextNode(textAfterCaret);
	                }
	
	                var previousChilds = [],
	                    nextChilds = [],
	                    reachedCurrent = false;
	
	                if (textNodeAfterCaret) {
	                        nextChilds.push(textNodeAfterCaret);
	                }
	
	                for (var i = 0, child; !!(child = currentBlock.childNodes[i]); i++) {
	
	                        if (child != anchorNode) {
	                                if (!reachedCurrent) {
	                                        previousChilds.push(child);
	                                } else {
	                                        nextChilds.push(child);
	                                }
	                        } else {
	                                reachedCurrent = true;
	                        }
	                }
	
	                /** Clear current input */
	                codex.state.inputs[inputIndex].innerHTML = '';
	
	                /**
	                 * Append all childs founded before anchorNode
	                 */
	                var previousChildsLength = previousChilds.length;
	
	                for (i = 0; i < previousChildsLength; i++) {
	                        codex.state.inputs[inputIndex].appendChild(previousChilds[i]);
	                }
	
	                codex.state.inputs[inputIndex].appendChild(textNodeBeforeCaret);
	
	                /**
	                 * Append text node which is after caret
	                 */
	                var nextChildsLength = nextChilds.length,
	                    newNode = document.createElement('div');
	
	                for (i = 0; i < nextChildsLength; i++) {
	                        newNode.appendChild(nextChilds[i]);
	                }
	
	                newNode = newNode.innerHTML;
	
	                /** This type of block creates when enter is pressed */
	                var NEW_BLOCK_TYPE = codex.settings.initialBlockPlugin;
	
	                /**
	                 * Make new paragraph with text after caret
	                 */
	                codex.content.insertBlock({
	                        type: NEW_BLOCK_TYPE,
	                        block: codex.tools[NEW_BLOCK_TYPE].render({
	                                text: newNode
	                        })
	                }, true);
	        };
	
	        /**
	         * Merges two blocks — current and target
	         * If target index is not exist, then previous will be as target
	         */
	        content.mergeBlocks = function (currentInputIndex, targetInputIndex) {
	
	                /** If current input index is zero, then prevent method execution */
	                if (currentInputIndex === 0) {
	                        return;
	                }
	
	                var targetInput,
	                    currentInputContent = codex.state.inputs[currentInputIndex].innerHTML;
	
	                if (!targetInputIndex) {
	
	                        targetInput = codex.state.inputs[currentInputIndex - 1];
	                } else {
	
	                        targetInput = codex.state.inputs[targetInputIndex];
	                }
	
	                targetInput.innerHTML += currentInputContent;
	        };
	
	        /**
	         * @private
	         *
	         * Callback for HTML Mutations
	         * @param {Array} mutation - Mutation Record
	         */
	        content.paste = function (mutation) {
	
	                var workingNode = codex.content.currentNode,
	                    tool = workingNode.dataset.tool;
	
	                if (codex.tools[tool].allowedToPaste) {
	                        codex.content.sanitize.call(this, mutation.target);
	                } else {
	                        codex.content.pasteTextContent(mutation.addedNodes);
	                }
	        };
	
	        /**
	         * @private
	         *
	         * gets only text/plain content of node
	         * @param {Element} target - HTML node
	         */
	        content.pasteTextContent = function (nodes) {
	
	                var node = nodes[0],
	                    textNode;
	
	                if (!node) {
	                        return;
	                }
	
	                if (node.nodeType == codex.core.nodeTypes.TEXT) {
	                        textNode = document.createTextNode(node);
	                } else {
	                        textNode = document.createTextNode(node.textContent);
	                }
	
	                if (codex.core.isDomNode(node)) {
	                        node.parentNode.replaceChild(textNode, node);
	                }
	        };
	
	        /**
	         * @private
	         *
	         * Sanitizes HTML content
	         * @param {Element} target - inserted element
	         * @uses Sanitize library html-janitor
	         */
	        content.sanitize = function (target) {
	
	                if (!target) {
	                        return;
	                }
	
	                var node = target[0];
	
	                if (!node) {
	                        return;
	                }
	
	                /**
	                 * Disconnect Observer
	                 * hierarchy of function calls inherits context of observer
	                 */
	                this.disconnect();
	
	                /**
	                 * Don't sanitize text node
	                 */
	                if (node.nodeType == codex.core.nodeTypes.TEXT) {
	                        return;
	                }
	
	                /**
	                 * Clear dirty content
	                 */
	                var cleaner = codex.sanitizer.init(codex.satinizer.Config.BASIC),
	                    clean = cleaner.clean(target.outerHTML);
	
	                var div = codex.draw.node('DIV', [], { innerHTML: clean });
	                node.replaceWith(div.childNodes[0]);
	        };
	
	        /**
	         * Iterates all right siblings and parents, which has right siblings
	         * while it does not reached the first-level block
	         *
	         * @param {Element} node
	         * @return {boolean}
	         */
	        content.isLastNode = function (node) {
	
	                // console.log('погнали перебор родителей');
	
	                var allChecked = false;
	
	                while (!allChecked) {
	
	                        // console.log('Смотрим на %o', node);
	                        // console.log('Проверим, пустые ли соседи справа');
	
	                        if (!allSiblingsEmpty_(node)) {
	
	                                // console.log('Есть непустые соседи. Узел не последний. Выходим.');
	                                return false;
	                        }
	
	                        node = node.parentNode;
	
	                        /**
	                         * Проверяем родителей до тех пор, пока не найдем блок первого уровня
	                         */
	                        if (node.classList.contains(codex.ui.className.BLOCK_CONTENT)) {
	                                allChecked = true;
	                        }
	                }
	
	                return true;
	        };
	
	        /**
	         * Checks if all element right siblings is empty
	         * @param node
	         */
	        var allSiblingsEmpty_ = function allSiblingsEmpty_(node) {
	
	                /**
	                 * Нужно убедиться, что после пустого соседа ничего нет
	                 */
	                var sibling = node.nextSibling;
	
	                while (sibling) {
	
	                        if (sibling.textContent.length) {
	
	                                return false;
	                        }
	
	                        sibling = sibling.nextSibling;
	                }
	
	                return true;
	        };
	
	        /**
	         * @public
	         *
	         * @param [String] htmlString - html content as string
	         * @return {string} - html content as string
	         */
	        content.wrapTextWithParagraphs = function (htmlString) {
	
	                var wrapper = document.createElement('DIV'),
	                    newWrapper = document.createElement('DIV'),
	                    i,
	                    paragraph,
	                    firstLevelBlocks = ['DIV', 'P'],
	                    blockTyped,
	                    node;
	
	                /**
	                 * Make HTML Element to Wrap Text
	                 * It allows us to work with input data as HTML content
	                 */
	                wrapper.innerHTML = htmlString;
	                paragraph = document.createElement('P');
	
	                for (i = 0; i < wrapper.childNodes.length; i++) {
	
	                        node = wrapper.childNodes[i];
	
	                        blockTyped = firstLevelBlocks.indexOf(node.tagName) != -1;
	
	                        /**
	                         * If node is first-levet
	                         * we add this node to our new wrapper
	                         */
	                        if (blockTyped) {
	
	                                /**
	                                 * If we had splitted inline nodes to paragraph before
	                                 */
	                                if (paragraph.childNodes.length) {
	
	                                        newWrapper.appendChild(paragraph.cloneNode(true));
	
	                                        /** empty paragraph */
	                                        paragraph = null;
	                                        paragraph = document.createElement('P');
	                                }
	
	                                newWrapper.appendChild(node.cloneNode(true));
	                        } else {
	
	                                /** Collect all inline nodes to one as paragraph */
	                                paragraph.appendChild(node.cloneNode(true));
	
	                                /** if node is last we should append this node to paragraph and paragraph to new wrapper */
	                                if (i == wrapper.childNodes.length - 1) {
	                                        newWrapper.appendChild(paragraph.cloneNode(true));
	                                }
	                        }
	                }
	
	                return newWrapper.innerHTML;
	        };
	
	        return content;
	}({});
	
	module.exports = content;

/***/ },
/* 8 */
/***/ function(module, exports, __webpack_require__) {

	'use strict';
	
	/**
	 * Codex Editor toolbar module
	 *
	 * Contains:
	 *  - Inline toolbox
	 *  - Toolbox within plus button
	 *  - Settings section
	 *
	 * @author Codex Team
	 * @version 1.0
	 */
	var toolbar = function (toolbar) {
	
	    toolbar.init = function () {
	        toolbar.settings = __webpack_require__(9);
	        toolbar.inline = __webpack_require__(10);
	        toolbar.toolbox = __webpack_require__(11);
	    };
	
	    /**
	     * Margin between focused node and toolbar
	     */
	    toolbar.defaultToolbarHeight = 49;
	
	    toolbar.defaultOffset = 34;
	
	    toolbar.opened = false;
	
	    toolbar.current = null;
	
	    /**
	     * @protected
	     */
	    toolbar.open = function () {
	
	        codex.nodes.toolbar.classList.add('opened');
	        this.opened = true;
	    };
	
	    /**
	     * @protected
	     */
	    toolbar.close = function () {
	
	        codex.nodes.toolbar.classList.remove('opened');
	
	        toolbar.opened = false;
	        toolbar.current = null;
	
	        for (var button in codex.nodes.toolbarButtons) {
	            codex.nodes.toolbarButtons[button].classList.remove('selected');
	        }
	
	        /** Close toolbox when toolbar is not displayed */
	        codex.toolbar.toolbox.close();
	        codex.toolbar.settings.close();
	    };
	
	    toolbar.toggle = function () {
	
	        if (!this.opened) {
	
	            this.open();
	        } else {
	
	            this.close();
	        }
	    };
	
	    toolbar.hidePlusButton = function () {
	        codex.nodes.plusButton.classList.add('hide');
	    };
	
	    toolbar.showPlusButton = function () {
	        codex.nodes.plusButton.classList.remove('hide');
	    };
	
	    /**
	     * Moving toolbar to the specified node
	     */
	    toolbar.move = function () {
	
	        /** Close Toolbox when we move toolbar */
	        codex.toolbar.toolbox.close();
	
	        if (!codex.content.currentNode) {
	            return;
	        }
	
	        var toolbarHeight = codex.nodes.toolbar.clientHeight || codex.toolbar.defaultToolbarHeight,
	            newYCoordinate = codex.content.currentNode.offsetTop - codex.toolbar.defaultToolbarHeight / 2 + codex.toolbar.defaultOffset;
	
	        codex.nodes.toolbar.style.transform = 'translate3D(0, ' + Math.floor(newYCoordinate) + 'px, 0)';
	
	        /** Close trash actions */
	        codex.toolbar.settings.hideRemoveActions();
	    };
	
	    return toolbar;
	}({});
	
	toolbar.init();
	
	module.exports = toolbar;

/***/ },
/* 9 */
/***/ function(module, exports, __webpack_require__) {

	'use strict';
	
	/**
	 * Toolbar settings
	 *
	 * @version 1.0.4
	 */
	
	var settings = function (settings) {
	
	    settings.init = function () {
	        __webpack_require__(7);
	    };
	
	    settings.opened = false;
	
	    settings.setting = null;
	    settings.actions = null;
	
	    settings.cover = null;
	
	    /**
	     * Append and open settings
	     */
	    settings.open = function (toolType) {
	
	        /**
	         * Append settings content
	         * It's stored in tool.settings
	         */
	        if (!codex.tools[toolType] || !codex.tools[toolType].makeSettings) {
	
	            codex.core.log('Plugin \xAB' + toolType + '\xBB has no settings', 'warn');
	            // codex.nodes.pluginSettings.innerHTML = `Плагин «${toolType}» не имеет настроек`;
	        } else {
	
	            /**
	             * Draw settings block
	             */
	            var settingsBlock = codex.tools[toolType].makeSettings();
	            codex.nodes.pluginSettings.appendChild(settingsBlock);
	        }
	
	        var currentBlock = codex.content.currentNode;
	
	        /** Open settings block */
	        codex.nodes.blockSettings.classList.add('opened');
	        codex.toolbar.settings.addDefaultSettings();
	        this.opened = true;
	    };
	
	    /**
	     * Close and clear settings
	     */
	    settings.close = function () {
	
	        codex.nodes.blockSettings.classList.remove('opened');
	        codex.nodes.pluginSettings.innerHTML = '';
	
	        this.opened = false;
	    };
	
	    /**
	     * @param {string} toolType - plugin type
	     */
	    settings.toggle = function (toolType) {
	
	        if (!this.opened) {
	
	            this.open(toolType);
	        } else {
	
	            this.close();
	        }
	    };
	
	    /**
	     * This function adds default core settings
	     */
	    settings.addDefaultSettings = function () {
	
	        /** list of default settings */
	        var feedModeToggler;
	
	        /** Clear block and append initialized settings */
	        codex.nodes.defaultSettings.innerHTML = '';
	
	        /** Init all default setting buttons */
	        feedModeToggler = codex.toolbar.settings.makeFeedModeToggler();
	
	        /**
	         * Fill defaultSettings
	         */
	
	        /**
	         * Button that enables/disables Feed-mode
	         * Feed-mode means that block will be showed in articles-feed like cover
	         */
	        codex.nodes.defaultSettings.appendChild(feedModeToggler);
	    };
	
	    /**
	     * Cover setting.
	     * This tune highlights block, so that it may be used for showing target block on main page
	     * Draw different setting when block is marked for main page
	     * If TRUE, then we show button that removes this selection
	     * Also defined setting "Click" events will be listened and have separate callbacks
	     *
	     * @return {Element} node/button that we place in default settings block
	     */
	    settings.makeFeedModeToggler = function () {
	
	        var isFeedModeActivated = codex.toolbar.settings.isFeedModeActivated(),
	            setting,
	            data;
	
	        if (!isFeedModeActivated) {
	
	            data = {
	                innerHTML: '<i class="ce-icon-newspaper"></i>Вывести в ленте'
	            };
	        } else {
	
	            data = {
	                innerHTML: '<i class="ce-icon-newspaper"></i>Не выводить в ленте'
	            };
	        }
	
	        setting = codex.draw.node('DIV', codex.ui.className.SETTINGS_ITEM, data);
	        setting.addEventListener('click', codex.toolbar.settings.updateFeedMode, false);
	
	        return setting;
	    };
	
	    /**
	     * Updates Feed-mode
	     */
	    settings.updateFeedMode = function () {
	
	        var currentNode = codex.content.currentNode;
	
	        currentNode.classList.toggle(codex.ui.className.BLOCK_IN_FEED_MODE);
	
	        codex.toolbar.settings.close();
	    };
	
	    settings.isFeedModeActivated = function () {
	
	        var currentBlock = codex.content.currentNode;
	
	        if (currentBlock) {
	            return currentBlock.classList.contains(codex.ui.className.BLOCK_IN_FEED_MODE);
	        } else {
	            return false;
	        }
	    };
	
	    /**
	     * Here we will draw buttons and add listeners to components
	     */
	    settings.makeRemoveBlockButton = function () {
	
	        var removeBlockWrapper = codex.draw.node('SPAN', 'ce-toolbar__remove-btn', {}),
	            settingButton = codex.draw.node('SPAN', 'ce-toolbar__remove-setting', { innerHTML: '<i class="ce-icon-trash"></i>' }),
	            actionWrapper = codex.draw.node('DIV', 'ce-toolbar__remove-confirmation', {}),
	            confirmAction = codex.draw.node('DIV', 'ce-toolbar__remove-confirm', { textContent: 'Удалить блок' }),
	            cancelAction = codex.draw.node('DIV', 'ce-toolbar__remove-cancel', { textContent: 'Отмена' });
	
	        settingButton.addEventListener('click', codex.toolbar.settings.removeButtonClicked, false);
	
	        confirmAction.addEventListener('click', codex.toolbar.settings.confirmRemovingRequest, false);
	
	        cancelAction.addEventListener('click', codex.toolbar.settings.cancelRemovingRequest, false);
	
	        actionWrapper.appendChild(confirmAction);
	        actionWrapper.appendChild(cancelAction);
	
	        removeBlockWrapper.appendChild(settingButton);
	        removeBlockWrapper.appendChild(actionWrapper);
	
	        /** Save setting */
	        codex.toolbar.settings.setting = settingButton;
	        codex.toolbar.settings.actions = actionWrapper;
	
	        return removeBlockWrapper;
	    };
	
	    settings.removeButtonClicked = function () {
	
	        var action = codex.toolbar.settings.actions;
	
	        if (action.classList.contains('opened')) {
	            codex.toolbar.settings.hideRemoveActions();
	        } else {
	            codex.toolbar.settings.showRemoveActions();
	        }
	
	        codex.toolbar.toolbox.close();
	        codex.toolbar.settings.close();
	    };
	
	    settings.cancelRemovingRequest = function () {
	
	        codex.toolbar.settings.actions.classList.remove('opened');
	    };
	
	    settings.confirmRemovingRequest = function () {
	
	        var currentBlock = codex.content.currentNode,
	            firstLevelBlocksCount;
	
	        currentBlock.remove();
	
	        firstLevelBlocksCount = codex.nodes.redactor.childNodes.length;
	
	        /**
	         * If all blocks are removed
	         */
	        if (firstLevelBlocksCount === 0) {
	
	            /** update currentNode variable */
	            codex.content.currentNode = null;
	
	            /** Inserting new empty initial block */
	            codex.ui.addInitialBlock();
	        }
	
	        codex.ui.saveInputs();
	
	        codex.toolbar.close();
	    };
	
	    settings.showRemoveActions = function () {
	        codex.toolbar.settings.actions.classList.add('opened');
	    };
	
	    settings.hideRemoveActions = function () {
	        codex.toolbar.settings.actions.classList.remove('opened');
	    };
	
	    return settings;
	}({});
	
	settings.init();
	
	module.exports = settings;

/***/ },
/* 10 */
/***/ function(module, exports) {

	'use strict';
	
	/**
	 * Inline toolbar
	 *
	 * Contains from tools:
	 * Bold, Italic, Underline and Anchor
	 *
	 * @author Codex Team
	 * @version 1.0
	 */
	var inline = function (inline) {
	
	    inline.init = function () {};
	
	    inline.buttonsOpened = null;
	    inline.actionsOpened = null;
	    inline.wrappersOffset = null;
	
	    /**
	     * saving selection that need for execCommand for styling
	     *
	     */
	    inline.storedSelection = null;
	
	    /**
	     * @protected
	     *
	     * Open inline toobar
	     */
	    inline.show = function () {
	
	        var currentNode = codex.content.currentNode,
	            tool = currentNode.dataset.tool,
	            plugin;
	
	        /**
	         * tool allowed to open inline toolbar
	         */
	        plugin = codex.tools[tool];
	
	        if (!plugin.showInlineToolbar) return;
	
	        var selectedText = this.getSelectionText(),
	            toolbar = codex.nodes.inlineToolbar.wrapper,
	            buttons = codex.nodes.inlineToolbar.buttons;
	
	        if (selectedText.length > 0) {
	
	            /** Move toolbar and open */
	            codex.toolbar.inline.move();
	
	            /** Open inline toolbar */
	            toolbar.classList.add('opened');
	
	            /** show buttons of inline toolbar */
	            codex.toolbar.inline.showButtons();
	        }
	    };
	
	    /**
	     * @protected
	     *
	     * Closes inline toolbar
	     */
	    inline.close = function () {
	        var toolbar = codex.nodes.inlineToolbar.wrapper;
	        toolbar.classList.remove('opened');
	    };
	
	    /**
	     * @private
	     *
	     * Moving toolbar
	     */
	    inline.move = function () {
	
	        if (!this.wrappersOffset) {
	            this.wrappersOffset = this.getWrappersOffset();
	        }
	
	        var coords = this.getSelectionCoords(),
	            defaultOffset = 0,
	            toolbar = codex.nodes.inlineToolbar.wrapper,
	            newCoordinateX,
	            newCoordinateY;
	
	        if (toolbar.offsetHeight === 0) {
	            defaultOffset = 40;
	        }
	
	        newCoordinateX = coords.x - this.wrappersOffset.left;
	        newCoordinateY = coords.y + window.scrollY - this.wrappersOffset.top - defaultOffset - toolbar.offsetHeight;
	
	        toolbar.style.transform = 'translate3D(' + Math.floor(newCoordinateX) + 'px, ' + Math.floor(newCoordinateY) + 'px, 0)';
	
	        /** Close everything */
	        codex.toolbar.inline.closeButtons();
	        codex.toolbar.inline.closeAction();
	    };
	
	    /**
	     * @private
	     *
	     * Tool Clicked
	     */
	
	    inline.toolClicked = function (event, type) {
	
	        /**
	         * For simple tools we use default browser function
	         * For more complicated tools, we should write our own behavior
	         */
	        switch (type) {
	            case 'createLink':
	                codex.toolbar.inline.createLinkAction(event, type);break;
	            default:
	                codex.toolbar.inline.defaultToolAction(type);break;
	        }
	
	        /**
	         * highlight buttons
	         * after making some action
	         */
	        codex.nodes.inlineToolbar.buttons.childNodes.forEach(codex.toolbar.inline.hightlight);
	    };
	
	    /**
	     * @private
	     *
	     * Saving wrappers offset in DOM
	     */
	    inline.getWrappersOffset = function () {
	
	        var wrapper = codex.nodes.wrapper,
	            offset = this.getOffset(wrapper);
	
	        this.wrappersOffset = offset;
	        return offset;
	    };
	
	    /**
	     * @private
	     *
	     * Calculates offset of DOM element
	     *
	     * @param el
	     * @returns {{top: number, left: number}}
	     */
	    inline.getOffset = function (el) {
	
	        var _x = 0;
	        var _y = 0;
	
	        while (el && !isNaN(el.offsetLeft) && !isNaN(el.offsetTop)) {
	            _x += el.offsetLeft + el.clientLeft;
	            _y += el.offsetTop + el.clientTop;
	            el = el.offsetParent;
	        }
	        return { top: _y, left: _x };
	    };
	
	    /**
	     * @private
	     *
	     * Calculates position of selected text
	     * @returns {{x: number, y: number}}
	     */
	    inline.getSelectionCoords = function () {
	
	        var sel = document.selection,
	            range;
	        var x = 0,
	            y = 0;
	
	        if (sel) {
	
	            if (sel.type != "Control") {
	                range = sel.createRange();
	                range.collapse(true);
	                x = range.boundingLeft;
	                y = range.boundingTop;
	            }
	        } else if (window.getSelection) {
	
	            sel = window.getSelection();
	
	            if (sel.rangeCount) {
	
	                range = sel.getRangeAt(0).cloneRange();
	                if (range.getClientRects) {
	                    range.collapse(true);
	                    var rect = range.getClientRects()[0];
	
	                    if (!rect) {
	                        return;
	                    }
	
	                    x = rect.left;
	                    y = rect.top;
	                }
	            }
	        }
	        return { x: x, y: y };
	    };
	
	    /**
	     * @private
	     *
	     * Returns selected text as String
	     * @returns {string}
	     */
	    inline.getSelectionText = function getSelectionText() {
	
	        var selectedText = "";
	
	        if (window.getSelection) {
	            // all modern browsers and IE9+
	            selectedText = window.getSelection().toString();
	        }
	
	        return selectedText;
	    };
	
	    /** Opens buttons block */
	    inline.showButtons = function () {
	
	        var buttons = codex.nodes.inlineToolbar.buttons;
	        buttons.classList.add('opened');
	
	        codex.toolbar.inline.buttonsOpened = true;
	
	        /** highlight buttons */
	        codex.nodes.inlineToolbar.buttons.childNodes.forEach(codex.toolbar.inline.hightlight);
	    };
	
	    /** Makes buttons disappear */
	    inline.closeButtons = function () {
	        var buttons = codex.nodes.inlineToolbar.buttons;
	        buttons.classList.remove('opened');
	
	        codex.toolbar.inline.buttonsOpened = false;
	    };
	
	    /** Open buttons defined action if exist */
	    inline.showActions = function () {
	        var action = codex.nodes.inlineToolbar.actions;
	        action.classList.add('opened');
	
	        codex.toolbar.inline.actionsOpened = true;
	    };
	
	    /** Close actions block */
	    inline.closeAction = function () {
	        var action = codex.nodes.inlineToolbar.actions;
	        action.innerHTML = '';
	        action.classList.remove('opened');
	        codex.toolbar.inline.actionsOpened = false;
	    };
	
	    /** Action for link creation or for setting anchor */
	    inline.createLinkAction = function (event, type) {
	
	        var isActive = this.isLinkActive();
	
	        var editable = codex.content.currentNode,
	            storedSelection = codex.toolbar.inline.storedSelection;
	
	        if (isActive) {
	
	            var selection = window.getSelection(),
	                anchorNode = selection.anchorNode;
	
	            storedSelection = codex.toolbar.inline.saveSelection(editable);
	
	            /**
	             * Changing stored selection. if we want to remove anchor from word
	             * we should remove anchor from whole word, not only selected part.
	             * The solution is than we get the length of current link
	             * Change start position to - end of selection minus length of anchor
	             */
	            codex.toolbar.inline.restoreSelection(editable, storedSelection);
	
	            codex.toolbar.inline.defaultToolAction('unlink');
	        } else {
	
	            /** Create input and close buttons */
	            var action = codex.draw.inputForLink();
	            codex.nodes.inlineToolbar.actions.appendChild(action);
	
	            codex.toolbar.inline.closeButtons();
	            codex.toolbar.inline.showActions();
	
	            storedSelection = codex.toolbar.inline.saveSelection(editable);
	
	            /**
	             * focus to input
	             * Solution: https://developer.mozilla.org/ru/docs/Web/API/HTMLElement/focus
	             * Prevents event after showing input and when we need to focus an input which is in unexisted form
	             */
	            action.focus();
	            event.preventDefault();
	
	            /** Callback to link action */
	            action.addEventListener('keydown', function (event) {
	
	                if (event.keyCode == codex.core.keys.ENTER) {
	
	                    codex.toolbar.inline.restoreSelection(editable, storedSelection);
	                    codex.toolbar.inline.setAnchor(action.value);
	
	                    /**
	                     * Preventing events that will be able to happen
	                     */
	                    event.preventDefault();
	                    event.stopImmediatePropagation();
	
	                    codex.toolbar.inline.clearRange();
	                }
	            }, false);
	        }
	    };
	
	    inline.isLinkActive = function () {
	
	        var isActive = false;
	
	        codex.nodes.inlineToolbar.buttons.childNodes.forEach(function (tool) {
	            var dataType = tool.dataset.type;
	
	            if (dataType == 'link' && tool.classList.contains('hightlighted')) {
	                isActive = true;
	            }
	        });
	
	        return isActive;
	    };
	
	    /** default action behavior of tool */
	    inline.defaultToolAction = function (type) {
	        document.execCommand(type, false, null);
	    };
	
	    /**
	     * @private
	     *
	     * Sets URL
	     *
	     * @param {String} url - URL
	     */
	    inline.setAnchor = function (url) {
	
	        document.execCommand('createLink', false, url);
	
	        /** Close after URL inserting */
	        codex.toolbar.inline.closeAction();
	    };
	
	    /**
	     * @private
	     *
	     * Saves selection
	     */
	    inline.saveSelection = function (containerEl) {
	
	        var range = window.getSelection().getRangeAt(0),
	            preSelectionRange = range.cloneRange(),
	            start;
	
	        preSelectionRange.selectNodeContents(containerEl);
	        preSelectionRange.setEnd(range.startContainer, range.startOffset);
	
	        start = preSelectionRange.toString().length;
	
	        return {
	            start: start,
	            end: start + range.toString().length
	        };
	    };
	
	    /**
	     * @private
	     *
	     * Sets to previous selection (Range)
	     *
	     * @param {Element} containerEl - editable element where we restore range
	     * @param {Object} savedSel - range basic information to restore
	     */
	    inline.restoreSelection = function (containerEl, savedSel) {
	
	        var range = document.createRange(),
	            charIndex = 0;
	
	        range.setStart(containerEl, 0);
	        range.collapse(true);
	
	        var nodeStack = [containerEl],
	            node,
	            foundStart = false,
	            stop = false,
	            nextCharIndex;
	
	        while (!stop && (node = nodeStack.pop())) {
	
	            if (node.nodeType == 3) {
	
	                nextCharIndex = charIndex + node.length;
	
	                if (!foundStart && savedSel.start >= charIndex && savedSel.start <= nextCharIndex) {
	                    range.setStart(node, savedSel.start - charIndex);
	                    foundStart = true;
	                }
	                if (foundStart && savedSel.end >= charIndex && savedSel.end <= nextCharIndex) {
	                    range.setEnd(node, savedSel.end - charIndex);
	                    stop = true;
	                }
	                charIndex = nextCharIndex;
	            } else {
	                var i = node.childNodes.length;
	                while (i--) {
	                    nodeStack.push(node.childNodes[i]);
	                }
	            }
	        }
	
	        var sel = window.getSelection();
	        sel.removeAllRanges();
	        sel.addRange(range);
	    };
	
	    /**
	     * @private
	     *
	     * Removes all ranges from window selection
	     */
	    inline.clearRange = function () {
	        var selection = window.getSelection();
	        selection.removeAllRanges();
	    };
	
	    /**
	     * @private
	     *
	     * sets or removes hightlight
	     */
	    inline.hightlight = function (tool) {
	        var dataType = tool.dataset.type;
	
	        if (document.queryCommandState(dataType)) {
	            codex.toolbar.inline.setButtonHighlighted(tool);
	        } else {
	            codex.toolbar.inline.removeButtonsHighLight(tool);
	        }
	
	        /**
	         *
	         * hightlight for anchors
	         */
	        var selection = window.getSelection(),
	            tag = selection.anchorNode.parentNode;
	
	        if (tag.tagName == 'A' && dataType == 'link') {
	            codex.toolbar.inline.setButtonHighlighted(tool);
	        }
	    };
	
	    /**
	     * @private
	     *
	     * Mark button if text is already executed
	     */
	    inline.setButtonHighlighted = function (button) {
	        button.classList.add('hightlighted');
	
	        /** At link tool we also change icon */
	        if (button.dataset.type == 'link') {
	            var icon = button.childNodes[0];
	            icon.classList.remove('ce-icon-link');
	            icon.classList.add('ce-icon-unlink');
	        }
	    };
	
	    /**
	     * @private
	     *
	     * Removes hightlight
	     */
	    inline.removeButtonsHighLight = function (button) {
	        button.classList.remove('hightlighted');
	
	        /** At link tool we also change icon */
	        if (button.dataset.type == 'link') {
	            var icon = button.childNodes[0];
	            icon.classList.remove('ce-icon-unlink');
	            icon.classList.add('ce-icon-link');
	        }
	    };
	
	    return inline;
	}({});
	
	inline.init();
	
	module.exports = inline;

/***/ },
/* 11 */
/***/ function(module, exports, __webpack_require__) {

	'use strict';
	
	/**
	 * Codex Editor toolbox
	 *
	 * All tools be able to appended here
	 *
	 * @author Codex Team
	 * @version 1.0
	 */
	
	var toolbox = function (toolbox) {
	
	        toolbox.init = function () {
	
	                __webpack_require__(8);
	        };
	
	        toolbox.opened = false;
	
	        /** Shows toolbox */
	        toolbox.open = function () {
	
	                /** Close setting if toolbox is opened */
	                if (codex.toolbar.settings.opened) {
	
	                        codex.toolbar.settings.close();
	                }
	
	                /** display toolbox */
	                codex.nodes.toolbox.classList.add('opened');
	
	                /** Animate plus button */
	                codex.nodes.plusButton.classList.add('clicked');
	
	                /** toolbox state */
	                codex.toolbar.toolbox.opened = true;
	        };
	
	        /** Closes toolbox */
	        toolbox.close = function () {
	
	                /** Makes toolbox disapear */
	                codex.nodes.toolbox.classList.remove('opened');
	
	                /** Rotate plus button */
	                codex.nodes.plusButton.classList.remove('clicked');
	
	                /** toolbox state */
	                codex.toolbar.toolbox.opened = false;
	        };
	
	        toolbox.leaf = function () {
	
	                var currentTool = codex.toolbar.current,
	                    tools = Object.keys(codex.tools),
	                    barButtons = codex.nodes.toolbarButtons,
	                    nextToolIndex,
	                    hiddenToolsAmount = 0,
	                    toolToSelect;
	
	                /** Count toolbox hidden tools */
	                for (var tool in codex.tools) {
	
	                        if (!codex.tools[tool].displayInToolbox) {
	
	                                hiddenToolsAmount++;
	                        }
	                }
	
	                if (!currentTool) {
	
	                        /** Get first tool from object*/
	                        for (toolToSelect in barButtons) {
	                                break;
	                        }
	                } else {
	
	                        nextToolIndex = tools.indexOf(currentTool) + 1;
	
	                        var toolIsLastInToolbox = nextToolIndex == tools.length - (hiddenToolsAmount - 2);
	
	                        if (toolIsLastInToolbox) {
	
	                                nextToolIndex = 0;
	
	                                /** getting first displayed tool */
	                                for (var tool in codex.tools) {
	
	                                        if (codex.tools[tool].displayInToolbox) {
	
	                                                break;
	                                        }
	
	                                        nextToolIndex++;
	                                }
	                        }
	
	                        toolToSelect = tools[nextToolIndex];
	                }
	
	                for (var button in barButtons) {
	                        barButtons[button].classList.remove('selected');
	                }barButtons[toolToSelect].classList.add('selected');
	                codex.toolbar.current = toolToSelect;
	        };
	
	        /**
	         * Transforming selected node type into selected toolbar element type
	         * @param {event} event
	         */
	        toolbox.toolClicked = function () {
	
	                /**
	                 * UNREPLACEBLE_TOOLS this types of tools are forbidden to replace even they are empty
	                 */
	                var UNREPLACEBLE_TOOLS = ['image', 'link', 'list', 'instagram', 'twitter', 'embed'],
	                    tool = codex.tools[codex.toolbar.current],
	                    workingNode = codex.content.currentNode,
	                    currentInputIndex = codex.caret.inputIndex,
	                    newBlockContent,
	                    appendCallback,
	                    blockData;
	
	                /** Make block from plugin */
	                newBlockContent = tool.render();
	
	                /** information about block */
	                blockData = {
	                        block: newBlockContent,
	                        type: tool.type,
	                        stretched: false
	                };
	
	                if (workingNode && UNREPLACEBLE_TOOLS.indexOf(workingNode.dataset.tool) === -1 && workingNode.textContent.trim() === '') {
	
	                        /** Replace current block */
	                        codex.content.switchBlock(workingNode, newBlockContent, tool.type);
	                } else {
	
	                        /** Insert new Block from plugin */
	                        codex.content.insertBlock(blockData);
	
	                        /** increase input index */
	                        currentInputIndex++;
	                }
	
	                /** Fire tool append callback  */
	                appendCallback = tool.appendCallback;
	
	                if (appendCallback && typeof appendCallback == 'function') {
	
	                        appendCallback.call(event);
	                }
	
	                setTimeout(function () {
	
	                        /** Set caret to current block */
	                        codex.caret.setToBlock(currentInputIndex);
	                }, 10);
	
	                /**
	                 * Changing current Node
	                 */
	                codex.content.workingNodeChanged();
	
	                /**
	                 * Move toolbar when node is changed
	                 */
	                codex.toolbar.move();
	        };
	
	        return toolbox;
	}({});
	
	toolbox.init();
	
	module.exports = toolbox;

/***/ },
/* 12 */
/***/ function(module, exports) {

	"use strict";
	
	/**
	 * Codex Editor tools
	 * This tools will be appended in toolbox
	 *
	 * @author Codex Team
	 * @version 1.0
	 */
	
	var tools = function (tools) {
	
	  return tools;
	}({});
	
	module.exports = tools;

/***/ },
/* 13 */
/***/ function(module, exports) {

	'use strict';
	
	/**
	 * Codex Editor callbacks module
	 *
	 * @author Codex Team
	 * @version 1.3.5
	 */
	
	var callbacks = function (callbacks) {
	
	        callbacks.redactorSyncTimeout = null;
	
	        callbacks.globalKeydown = function (event) {
	                switch (event.keyCode) {
	                        case codex.core.keys.ENTER:
	                                codex.callback.enterKeyPressed(event);break;
	                }
	        };
	
	        callbacks.redactorKeyDown = function (event) {
	                switch (event.keyCode) {
	                        case codex.core.keys.TAB:
	                                codex.callback.tabKeyPressed(event);break;
	                        case codex.core.keys.ENTER:
	                                codex.callback.enterKeyPressedOnRedactorZone(event);break;
	                        case codex.core.keys.ESC:
	                                codex.callback.escapeKeyPressed(event);break;
	                        default:
	                                codex.callback.defaultKeyPressed(event);break;
	                }
	        };
	
	        callbacks.globalKeyup = function (event) {
	                switch (event.keyCode) {
	                        case codex.core.keys.UP:
	                        case codex.core.keys.LEFT:
	                        case codex.core.keys.RIGHT:
	                        case codex.core.keys.DOWN:
	                                codex.callback.arrowKeyPressed(event);break;
	                }
	        };
	
	        callbacks.tabKeyPressed = function (event) {
	
	                if (!codex.toolbar.opened) {
	                        codex.toolbar.open();
	                }
	
	                if (codex.toolbar.opened && !codex.toolbar.toolbox.opened) {
	                        codex.toolbar.toolbox.open();
	                } else {
	                        codex.toolbar.toolbox.leaf();
	                }
	
	                event.preventDefault();
	        };
	
	        callbacks.enterKeyPressed = function (event) {
	
	                if (codex.content.editorAreaHightlighted) {
	
	                        /**
	                         * it means that we lose input index, saved index before is not correct
	                         * therefore we need to set caret when we insert new block
	                         */
	                        codex.caret.inputIndex = -1;
	
	                        codex.callback.enterPressedOnBlock();
	                }
	        };
	
	        /**
	         * ENTER key handler
	         * Makes new paragraph block
	         */
	        callbacks.enterKeyPressedOnRedactorZone = function (event) {
	
	                if (event.target.contentEditable == 'true') {
	
	                        /** Update input index */
	                        codex.caret.saveCurrentInputIndex();
	                }
	
	                var currentInputIndex = codex.caret.getCurrentInputIndex() || 0,
	                    workingNode = codex.content.currentNode,
	                    tool = workingNode.dataset.tool,
	                    isEnterPressedOnToolbar = codex.toolbar.opened && codex.toolbar.current && event.target == codex.state.inputs[currentInputIndex];
	
	                /** The list of tools which needs the default browser behaviour */
	                var enableLineBreaks = codex.tools[tool].enableLineBreaks;
	
	                /** This type of block creates when enter is pressed */
	                var NEW_BLOCK_TYPE = codex.settings.initialBlockPlugin;
	
	                /**
	                 * When toolbar is opened, select tool instead of making new paragraph
	                 */
	                if (isEnterPressedOnToolbar) {
	
	                        event.preventDefault();
	
	                        codex.toolbar.toolbox.toolClicked(event);
	
	                        codex.toolbar.close();
	
	                        /**
	                         * Stop other listeners callback executions
	                         */
	                        event.stopPropagation();
	                        event.stopImmediatePropagation();
	
	                        return;
	                }
	
	                /**
	                 * Allow paragraph lineBreaks with shift enter
	                 * Or if shiftkey pressed and enter and enabledLineBreaks, the let new block creation
	                 */
	                if (event.shiftKey || enableLineBreaks) {
	
	                        event.stopPropagation();
	                        event.stopImmediatePropagation();
	                        return;
	                }
	
	                var isLastTextNode = false,
	                    currentSelection = window.getSelection(),
	                    currentSelectedNode = currentSelection.anchorNode,
	                    caretAtTheEndOfText = codex.caret.position.atTheEnd(),
	                    isTextNodeHasParentBetweenContenteditable = false;
	
	                /**
	                 * Allow making new <p> in same block by SHIFT+ENTER and forbids to prevent default browser behaviour
	                 */
	                if (event.shiftKey && !enableLineBreaks) {
	                        codex.callback.enterPressedOnBlock(codex.content.currentBlock, event);
	                        event.preventDefault();
	                        return;
	                }
	
	                /**
	                 * Workaround situation when caret at the Text node that has some wrapper Elements
	                 * Split block cant handle this.
	                 * We need to save default behavior
	                 */
	                isTextNodeHasParentBetweenContenteditable = currentSelectedNode && currentSelectedNode.parentNode.contentEditable != "true";
	
	                /**
	                 * Split blocks when input has several nodes and caret placed in textNode
	                 */
	                if (currentSelectedNode.nodeType == codex.core.nodeTypes.TEXT && !isTextNodeHasParentBetweenContenteditable && !caretAtTheEndOfText) {
	
	                        event.preventDefault();
	
	                        codex.core.log('Splitting Text node...');
	
	                        codex.content.splitBlock(currentInputIndex);
	
	                        /** Show plus button when next input after split is empty*/
	                        if (!codex.state.inputs[currentInputIndex + 1].textContent.trim()) {
	                                codex.toolbar.showPlusButton();
	                        }
	                } else {
	
	                        var islastNode = codex.content.isLastNode(currentSelectedNode);
	
	                        if (islastNode && caretAtTheEndOfText) {
	
	                                event.preventDefault();
	                                event.stopPropagation();
	                                event.stopImmediatePropagation();
	
	                                codex.core.log('ENTER clicked in last textNode. Create new BLOCK');
	
	                                codex.content.insertBlock({
	                                        type: NEW_BLOCK_TYPE,
	                                        block: codex.tools[NEW_BLOCK_TYPE].render()
	                                }, true);
	
	                                codex.toolbar.move();
	                                codex.toolbar.open();
	
	                                /** Show plus button with empty block */
	                                codex.toolbar.showPlusButton();
	                        }
	                }
	
	                /** get all inputs after new appending block */
	                codex.ui.saveInputs();
	        };
	
	        callbacks.escapeKeyPressed = function (event) {
	
	                /** Close all toolbar */
	                codex.toolbar.close();
	
	                /** Close toolbox */
	                codex.toolbar.toolbox.close();
	
	                event.preventDefault();
	        };
	
	        callbacks.arrowKeyPressed = function (event) {
	
	                codex.content.workingNodeChanged();
	
	                /* Closing toolbar */
	                codex.toolbar.close();
	                codex.toolbar.move();
	        };
	
	        callbacks.defaultKeyPressed = function (event) {
	
	                codex.toolbar.close();
	
	                if (!codex.toolbar.inline.actionsOpened) {
	                        codex.toolbar.inline.close();
	                        codex.content.clearMark();
	                }
	        };
	
	        callbacks.redactorClicked = function (event) {
	
	                callbacks.detectWhenClickedOnFirstLevelBlockArea();
	
	                codex.content.workingNodeChanged(event.target);
	
	                codex.ui.saveInputs();
	
	                var selectedText = codex.toolbar.inline.getSelectionText();
	
	                /**
	                 * If selection range took off, then we hide inline toolbar
	                 */
	                if (selectedText.length === 0) {
	                        codex.toolbar.inline.close();
	                }
	
	                /** Update current input index in memory when caret focused into existed input */
	                if (event.target.contentEditable == 'true') {
	
	                        codex.caret.saveCurrentInputIndex();
	                }
	
	                if (codex.content.currentNode === null) {
	
	                        /**
	                         * If inputs in redactor does not exits, then we put input index 0 not -1
	                         */
	                        var indexOfLastInput = codex.state.inputs.length > 0 ? codex.state.inputs.length - 1 : 0;
	
	                        /** If we have any inputs */
	                        if (codex.state.inputs.length) {
	
	                                /** getting firstlevel parent of input */
	                                var firstLevelBlock = codex.content.getFirstLevelBlock(codex.state.inputs[indexOfLastInput]);
	                        }
	
	                        /** If input is empty, then we set caret to the last input */
	                        if (codex.state.inputs.length && codex.state.inputs[indexOfLastInput].textContent === '' && firstLevelBlock.dataset.tool == codex.settings.initialBlockPlugin) {
	
	                                codex.caret.setToBlock(indexOfLastInput);
	                        } else {
	
	                                /** Create new input when caret clicked in redactors area */
	                                var NEW_BLOCK_TYPE = codex.settings.initialBlockPlugin;
	
	                                codex.content.insertBlock({
	                                        type: NEW_BLOCK_TYPE,
	                                        block: codex.tools[NEW_BLOCK_TYPE].render()
	                                });
	
	                                /** If there is no inputs except inserted */
	                                if (codex.state.inputs.length === 1) {
	
	                                        codex.caret.setToBlock(indexOfLastInput);
	                                } else {
	
	                                        /** Set caret to this appended input */
	                                        codex.caret.setToNextBlock(indexOfLastInput);
	                                }
	                        }
	
	                        /**
	                         * Move toolbar to the right position and open
	                         */
	                        codex.toolbar.move();
	
	                        codex.toolbar.open();
	                } else {
	
	                        /**
	                         * Move toolbar to the new position and open
	                         */
	                        codex.toolbar.move();
	
	                        codex.toolbar.open();
	
	                        /** Close all panels */
	                        codex.toolbar.settings.close();
	                        codex.toolbar.toolbox.close();
	                }
	
	                var inputIsEmpty = !codex.content.currentNode.textContent.trim(),
	                    currentNodeType = codex.content.currentNode.dataset.tool,
	                    isInitialType = currentNodeType == codex.settings.initialBlockPlugin;
	
	                /** Hide plus buttons */
	                codex.toolbar.hidePlusButton();
	
	                /** Mark current block */
	                codex.content.markBlock();
	
	                if (isInitialType && inputIsEmpty) {
	
	                        /** Show plus button */
	                        codex.toolbar.showPlusButton();
	                }
	        };
	
	        /**
	         * This method allows to define, is caret in contenteditable element or not.
	         * Otherwise, if we get TEXT node from range container, that will means we have input index.
	         * In this case we use default browsers behaviour (if plugin allows that) or overwritten action.
	         * Therefore, to be sure that we've clicked first-level block area, we should have currentNode, which always
	         * specifies to the first-level block. Other cases we just ignore.
	         */
	        callbacks.detectWhenClickedOnFirstLevelBlockArea = function () {
	
	                var selection = window.getSelection(),
	                    anchorNode = selection.anchorNode,
	                    flag = false;
	
	                if (selection.rangeCount == 0) {
	
	                        codex.content.editorAreaHightlighted = true;
	                } else {
	
	                        if (!codex.core.isDomNode(anchorNode)) {
	                                anchorNode = anchorNode.parentNode;
	                        }
	
	                        /** Already founded, without loop */
	                        if (anchorNode.contentEditable == 'true') {
	                                flag = true;
	                        }
	
	                        while (anchorNode.contentEditable != 'true') {
	                                anchorNode = anchorNode.parentNode;
	
	                                if (anchorNode.contentEditable == 'true') {
	                                        flag = true;
	                                }
	
	                                if (anchorNode == document.body) {
	                                        break;
	                                }
	                        }
	
	                        /** If editable element founded, flag is "TRUE", Therefore we return "FALSE" */
	                        codex.content.editorAreaHightlighted = flag ? false : true;
	                }
	        };
	
	        /**
	         * Toolbar button click handler
	         * @param this - cursor to the button
	         */
	        callbacks.toolbarButtonClicked = function (event) {
	
	                var button = this;
	
	                codex.toolbar.current = button.dataset.type;
	
	                codex.toolbar.toolbox.toolClicked(event);
	                codex.toolbar.close();
	        };
	
	        callbacks.redactorInputEvent = function (event) {
	
	                /**
	                 * Clear previous sync-timeout
	                 */
	                if (this.redactorSyncTimeout) {
	                        clearTimeout(this.redactorSyncTimeout);
	                }
	
	                /**
	                 * Start waiting to input finish and sync redactor
	                 */
	                this.redactorSyncTimeout = setTimeout(function () {
	
	                        codex.content.sync();
	                }, 500);
	        };
	
	        /** Show or Hide toolbox when plus button is clicked */
	        callbacks.plusButtonClicked = function () {
	
	                if (!codex.nodes.toolbox.classList.contains('opened')) {
	
	                        codex.toolbar.toolbox.open();
	                } else {
	
	                        codex.toolbar.toolbox.close();
	                }
	        };
	
	        /**
	         * Block handlers for KeyDown events
	         */
	        callbacks.blockKeydown = function (event, block) {
	
	                switch (event.keyCode) {
	
	                        case codex.core.keys.DOWN:
	                        case codex.core.keys.RIGHT:
	                                codex.callback.blockRightOrDownArrowPressed(block);
	                                break;
	
	                        case codex.core.keys.BACKSPACE:
	                                codex.callback.backspacePressed(block);
	                                break;
	
	                        case codex.core.keys.UP:
	                        case codex.core.keys.LEFT:
	                                codex.callback.blockLeftOrUpArrowPressed(block);
	                                break;
	
	                }
	        };
	
	        /**
	         * RIGHT or DOWN keydowns on block
	         */
	        callbacks.blockRightOrDownArrowPressed = function (block) {
	
	                var selection = window.getSelection(),
	                    inputs = codex.state.inputs,
	                    focusedNode = selection.anchorNode,
	                    focusedNodeHolder;
	
	                /** Check for caret existance */
	                if (!focusedNode) {
	                        return false;
	                }
	
	                /** Looking for closest (parent) contentEditable element of focused node */
	                while (focusedNode.contentEditable != 'true') {
	
	                        focusedNodeHolder = focusedNode.parentNode;
	                        focusedNode = focusedNodeHolder;
	                }
	
	                /** Input index in DOM level */
	                var editableElementIndex = 0;
	                while (focusedNode != inputs[editableElementIndex]) {
	                        editableElementIndex++;
	                }
	
	                /**
	                 * Founded contentEditable element doesn't have childs
	                 * Or maybe New created block
	                 */
	                if (!focusedNode.textContent) {
	                        codex.caret.setToNextBlock(editableElementIndex);
	                        return;
	                }
	
	                /**
	                 * Do nothing when caret doesn not reaches the end of last child
	                 */
	                var caretInLastChild = false,
	                    caretAtTheEndOfText = false;
	
	                var lastChild, deepestTextnode;
	
	                lastChild = focusedNode.childNodes[focusedNode.childNodes.length - 1];
	
	                if (codex.core.isDomNode(lastChild)) {
	
	                        deepestTextnode = codex.content.getDeepestTextNodeFromPosition(lastChild, lastChild.childNodes.length);
	                } else {
	
	                        deepestTextnode = lastChild;
	                }
	
	                caretInLastChild = selection.anchorNode == deepestTextnode;
	                caretAtTheEndOfText = deepestTextnode.length == selection.anchorOffset;
	
	                if (!caretInLastChild || !caretAtTheEndOfText) {
	                        codex.core.log('arrow [down|right] : caret does not reached the end');
	                        return false;
	                }
	
	                codex.caret.setToNextBlock(editableElementIndex);
	        };
	
	        /**
	         * LEFT or UP keydowns on block
	         */
	        callbacks.blockLeftOrUpArrowPressed = function (block) {
	
	                var selection = window.getSelection(),
	                    inputs = codex.state.inputs,
	                    focusedNode = selection.anchorNode,
	                    focusedNodeHolder;
	
	                /** Check for caret existance */
	                if (!focusedNode) {
	                        return false;
	                }
	
	                /**
	                 * LEFT or UP not at the beginning
	                 */
	                if (selection.anchorOffset !== 0) {
	                        return false;
	                }
	
	                /** Looking for parent contentEditable block */
	                while (focusedNode.contentEditable != 'true') {
	                        focusedNodeHolder = focusedNode.parentNode;
	                        focusedNode = focusedNodeHolder;
	                }
	
	                /** Input index in DOM level */
	                var editableElementIndex = 0;
	                while (focusedNode != inputs[editableElementIndex]) {
	                        editableElementIndex++;
	                }
	
	                /**
	                 * Do nothing if caret is not at the beginning of first child
	                 */
	                var caretInFirstChild = false,
	                    caretAtTheBeginning = false;
	
	                var firstChild, deepestTextnode;
	
	                /**
	                 * Founded contentEditable element doesn't have childs
	                 * Or maybe New created block
	                 */
	                if (!focusedNode.textContent) {
	                        codex.caret.setToPreviousBlock(editableElementIndex);
	                        return;
	                }
	
	                firstChild = focusedNode.childNodes[0];
	
	                if (codex.core.isDomNode(firstChild)) {
	
	                        deepestTextnode = codex.content.getDeepestTextNodeFromPosition(firstChild, 0);
	                } else {
	
	                        deepestTextnode = firstChild;
	                }
	
	                caretInFirstChild = selection.anchorNode == deepestTextnode;
	                caretAtTheBeginning = selection.anchorOffset === 0;
	
	                if (caretInFirstChild && caretAtTheBeginning) {
	
	                        codex.caret.setToPreviousBlock(editableElementIndex);
	                }
	        };
	
	        /**
	         * Callback for enter key pressing in first-level block area
	         */
	        callbacks.enterPressedOnBlock = function (event) {
	
	                var NEW_BLOCK_TYPE = codex.settings.initialBlockPlugin;
	
	                codex.content.insertBlock({
	                        type: NEW_BLOCK_TYPE,
	                        block: codex.tools[NEW_BLOCK_TYPE].render()
	                }, true);
	
	                codex.toolbar.move();
	                codex.toolbar.open();
	        };
	
	        callbacks.backspacePressed = function (block) {
	
	                var currentInputIndex = codex.caret.getCurrentInputIndex(),
	                    range,
	                    selectionLength,
	                    firstLevelBlocksCount;
	
	                if (block.textContent.trim()) {
	
	                        range = codex.content.getRange();
	                        selectionLength = range.endOffset - range.startOffset;
	
	                        if (codex.caret.position.atStart() && !selectionLength && codex.state.inputs[currentInputIndex - 1]) {
	
	                                codex.content.mergeBlocks(currentInputIndex);
	                        } else {
	
	                                return;
	                        }
	                }
	
	                if (!selectionLength) {
	                        block.remove();
	                }
	
	                firstLevelBlocksCount = codex.nodes.redactor.childNodes.length;
	
	                /**
	                 * If all blocks are removed
	                 */
	                if (firstLevelBlocksCount === 0) {
	
	                        /** update currentNode variable */
	                        codex.content.currentNode = null;
	
	                        /** Inserting new empty initial block */
	                        codex.ui.addInitialBlock();
	
	                        /** Updating inputs state after deleting last block */
	                        codex.ui.saveInputs();
	
	                        /** Set to current appended block */
	                        setTimeout(function () {
	
	                                codex.caret.setToPreviousBlock(1);
	                        }, 10);
	                } else {
	
	                        if (codex.caret.inputIndex !== 0) {
	
	                                /** Target block is not first */
	                                codex.caret.setToPreviousBlock(codex.caret.inputIndex);
	                        } else {
	
	                                /** If we try to delete first block */
	                                codex.caret.setToNextBlock(codex.caret.inputIndex);
	                        }
	                }
	
	                codex.toolbar.move();
	
	                if (!codex.toolbar.opened) {
	                        codex.toolbar.open();
	                }
	
	                /** Updating inputs state */
	                codex.ui.saveInputs();
	
	                /** Prevent default browser behaviour */
	                event.preventDefault();
	        };
	
	        /**
	         * @deprecated
	         *
	         * @param event
	         */
	        callbacks.blockPaste = function (event) {
	
	                var currentInputIndex = codex.caret.getCurrentInputIndex(),
	                    node = codex.state.inputs[currentInputIndex];
	
	                setTimeout(function () {
	
	                        codex.content.sanitize(node);
	
	                        event.preventDefault();
	                }, 10);
	
	                event.stopImmediatePropagation();
	        };
	
	        /**
	         * This method is used to observe pasted dirty data.
	         *
	         * Mutation handlers send to separate observers each mutation (added, changed and so on), which will be
	         * passed from handler that sanitizes and replaces data.
	         *
	         * Probably won't be used
	         *
	         * @deprecated
	         *
	         * @param event
	         * @private
	         */
	        callbacks._blockPasteCallback = function (event) {
	
	                var currentInputIndex = codex.caret.getCurrentInputIndex();
	
	                /**
	                 * create an observer instance
	                 */
	                var observer = new MutationObserver(codex.callback.handleMutationsOnPaste);
	
	                /**
	                 * configuration of the observer:
	                 */
	                var config = {
	                        attributes: true,
	                        childList: false,
	                        characterData: false,
	                        subtree: true
	                };
	
	                // pass in the target node, as well as the observer options
	                observer.observe(codex.state.inputs[currentInputIndex], config);
	        };
	
	        /**
	         * This method prevents default behaviour.
	         *
	         * We get from clipboard pasted data, sanitize, make a fragment that contains of this sanitized nodes.
	         * Firstly, we need to memorize the caret position. We can do that by getting the range of selection.
	         * After all, we insert clear fragment into caret placed position. Then, we should move the caret to the last node
	         *
	         * @param event
	         */
	        callbacks.blockPasteCallback = function (event) {
	
	                /** Prevent default behaviour */
	                event.preventDefault();
	
	                /** get html pasted data - dirty data */
	                var data = event.clipboardData.getData('text/html') || event.clipboardData.getData('text/plain');
	
	                /** Temporary DIV that is used to work with childs as arrays item */
	                var div = codex.draw.node('DIV', '', {}),
	                    cleaner = new codex.sanitizer.init(codex.sanitizer.Config.BASIC),
	                    cleanData,
	                    fragment;
	
	                /** Create fragment, that we paste to range after proccesing */
	                fragment = document.createDocumentFragment();
	
	                cleanData = cleaner.clean(data);
	
	                div.innerHTML = cleanData;
	
	                var node, lastNode;
	
	                /**
	                 * and fill in fragment
	                 */
	                while (node = div.firstChild) {
	                        lastNode = fragment.appendChild(node);
	                }
	
	                /**
	                 * work with selection and range
	                 */
	                var selection, range;
	                selection = window.getSelection();
	
	                range = selection.getRangeAt(0);
	                range.deleteContents();
	
	                range.insertNode(fragment);
	                // document.execCommand('insertParagraph', false, "<p>");
	
	                /** Preserve the selection */
	                if (lastNode) {
	                        range = range.cloneRange();
	                        range.setStartAfter(lastNode);
	                        range.collapse(true);
	                        selection.removeAllRanges();
	                        selection.addRange(range);
	                }
	        };
	
	        /**
	         * Sends all mutations to paste handler
	         */
	        callbacks.handleMutationsOnPaste = function (mutations) {
	
	                var self = this;
	
	                /**
	                 * Calling function with context of this function.
	                 * Also, we should sanitize pasted or changed data one time and ignore
	                 * changings which makes sanitize method.
	                 * For that, we need to send Context, MutationObserver.__proto__ that contains
	                 * observer disconnect method.
	                 */
	                mutations.forEach(function (mutation) {
	                        codex.content.paste.call(self, mutation);
	                });
	        };
	
	        /**
	         * Clicks on block settings button
	         */
	        callbacks.showSettingsButtonClicked = function () {
	
	                /**
	                 * Get type of current block
	                 * It uses to append settings from tool.settings property.
	                 * ...
	                 * Type is stored in data-type attribute on block
	                 */
	                var currentToolType = codex.content.currentNode.dataset.tool;
	
	                codex.toolbar.settings.toggle(currentToolType);
	
	                /** Close toolbox when settings button is active */
	                codex.toolbar.toolbox.close();
	                codex.toolbar.settings.hideRemoveActions();
	        };
	
	        callbacks.showCommentButtonClicked = function () {
	
	                var block = codex.content.currentNode;
	
	                codex.comments.add(block);
	        };
	
	        return callbacks;
	}({});
	
	module.exports = callbacks;

/***/ },
/* 14 */
/***/ function(module, exports) {

	'use strict';
	
	/**
	 * Codex Editor Draw module
	 *
	 * @author Codex Team
	 * @version 1.0.
	 */
	
	var draw = function (draw) {
	
	        /**
	         * Base editor wrapper
	         */
	        draw.wrapper = function () {
	
	                var wrapper = document.createElement('div');
	
	                wrapper.className += 'codex-editor';
	
	                return wrapper;
	        };
	
	        /**
	         * Content-editable holder
	         */
	        draw.redactor = function () {
	
	                var redactor = document.createElement('div');
	
	                redactor.className += 'ce-redactor';
	
	                return redactor;
	        };
	
	        /**
	         * Comments side bar
	         */
	        draw.commentsSidebar = function () {
	
	                var sidebar = draw.node('DIV', 'ce-comments-sidebar');
	
	                return sidebar;
	        };
	
	        draw.ceBlock = function () {
	
	                var block = document.createElement('DIV');
	
	                block.className += 'ce_block';
	
	                return block;
	        };
	
	        /**
	         * Empty toolbar with toggler
	         */
	        draw.toolbar = function () {
	
	                var bar = document.createElement('div');
	
	                bar.className += 'ce-toolbar';
	
	                return bar;
	        };
	
	        draw.toolbarContent = function () {
	
	                var wrapper = document.createElement('DIV');
	                wrapper.classList.add('ce-toolbar__content');
	
	                return wrapper;
	        };
	
	        /**
	         * Inline toolbar
	         */
	        draw.inlineToolbar = function () {
	
	                var bar = document.createElement('DIV');
	
	                bar.className += 'ce-toolbar-inline';
	
	                return bar;
	        };
	
	        /**
	         * Wrapper for inline toobar buttons
	         */
	        draw.inlineToolbarButtons = function () {
	
	                var wrapper = document.createElement('DIV');
	
	                wrapper.className += 'ce-toolbar-inline__buttons';
	
	                return wrapper;
	        };
	
	        /**
	         * For some actions
	         */
	        draw.inlineToolbarActions = function () {
	
	                var wrapper = document.createElement('DIV');
	
	                wrapper.className += 'ce-toolbar-inline__actions';
	
	                return wrapper;
	        };
	
	        draw.inputForLink = function () {
	
	                var input = document.createElement('INPUT');
	
	                input.type = 'input';
	                input.className += 'inputForLink';
	                input.placeholder = 'Вставьте ссылку ...';
	                input.setAttribute('form', 'defaultForm');
	
	                input.setAttribute('autofocus', 'autofocus');
	
	                return input;
	        };
	
	        /**
	         * Block with notifications
	         */
	        draw.alertsHolder = function () {
	
	                var block = document.createElement('div');
	
	                block.classList.add('ce_notifications-block');
	
	                return block;
	        };
	
	        /**
	         * @todo Desc
	         */
	        draw.blockButtons = function () {
	
	                var block = document.createElement('div');
	
	                block.className += 'ce-toolbar__actions';
	
	                return block;
	        };
	
	        /**
	         * Block settings panel
	         */
	        draw.blockSettings = function () {
	
	                var settings = document.createElement('div');
	
	                settings.className += 'ce-settings';
	
	                return settings;
	        };
	
	        draw.defaultSettings = function () {
	
	                var div = document.createElement('div');
	
	                div.classList.add('ce-settings_default');
	
	                return div;
	        };
	
	        draw.pluginsSettings = function () {
	
	                var div = document.createElement('div');
	
	                div.classList.add('ce-settings_plugin');
	
	                return div;
	        };
	
	        draw.plusButton = function () {
	
	                var button = document.createElement('span');
	
	                button.className = 'ce-toolbar__plus';
	                // button.innerHTML = '<i class="ce-icon-plus"></i>';
	
	                return button;
	        };
	
	        /**
	         * Settings button in toolbar
	         */
	        draw.settingsButton = function () {
	
	                var toggler = document.createElement('span');
	
	                toggler.className = 'ce-toolbar__settings-btn';
	
	                /** Toggler button*/
	                toggler.innerHTML = '<i class="ce-icon-cog"></i>';
	
	                return toggler;
	        };
	
	        /**
	         * Comment button in toolbar
	         */
	        draw.commentButton = function () {
	
	                var toggler = document.createElement('span');
	
	                toggler.className = 'ce-toolbar__comment-btn';
	
	                /** Toggler button*/
	                toggler.innerHTML = '<i class="ce-icon-newspaper"></i>';
	
	                return toggler;
	        };
	
	        /**
	         * Redactor tools wrapper
	         */
	
	        draw.toolbox = function () {
	
	                var wrapper = document.createElement('div');
	
	                wrapper.className = 'ce-toolbar__tools';
	
	                return wrapper;
	        };
	
	        /**
	         * @protected
	         *
	         * Draws tool buttons for toolbox
	         *
	         * @param {String} type
	         * @param {String} classname
	         * @returns {Element}
	         */
	        draw.toolbarButton = function (type, classname) {
	
	                var button = document.createElement("li"),
	                    tool_icon = document.createElement("i"),
	                    tool_title = document.createElement("span");
	
	                button.dataset.type = type;
	                button.setAttribute('title', type);
	
	                tool_icon.classList.add(classname);
	                tool_title.classList.add('ce_toolbar_tools--title');
	
	                button.appendChild(tool_icon);
	                button.appendChild(tool_title);
	
	                return button;
	        };
	
	        /**
	         * @protected
	         *
	         * Draws tools for inline toolbar
	         *
	         * @param {String} type
	         * @param {String} classname
	         */
	        draw.toolbarButtonInline = function (type, classname) {
	                var button = document.createElement("BUTTON"),
	                    tool_icon = document.createElement("I");
	
	                button.type = "button";
	                button.dataset.type = type;
	                tool_icon.classList.add(classname);
	
	                button.appendChild(tool_icon);
	
	                return button;
	        };
	
	        /**
	         * Redactor block
	         */
	        draw.block = function (tagName, content) {
	
	                var node = document.createElement(tagName);
	
	                node.innerHTML = content || '';
	
	                return node;
	        };
	
	        /**
	         * Creates Node with passed tagName and className
	         * @param {string}  tagName
	         * @param {string} className
	         * @param {object} properties - allow to assign properties
	         */
	        draw.node = function (tagName, className, properties) {
	
	                var el = document.createElement(tagName);
	
	                if (className) el.className = className;
	
	                if (properties) {
	
	                        for (var name in properties) {
	                                el[name] = properties[name];
	                        }
	                }
	
	                return el;
	        };
	
	        draw.pluginsRender = function (type, content) {
	
	                return {
	                        type: type,
	                        block: cEditor.tools[type].render({
	                                text: content
	                        })
	                };
	        };
	
	        return draw;
	}({});
	
	module.exports = draw;

/***/ },
/* 15 */
/***/ function(module, exports) {

	'use strict';
	
	/**
	 * Codex Editor Caret Module
	 *
	 * @author Codex Team
	 * @version 1.0
	 */
	
	var caret = function (caret) {
	
	    /**
	     * @var {int} InputIndex - editable element in DOM
	     */
	    caret.inputIndex = null;
	
	    /**
	     * @var {int} offset - caret position in a text node.
	     */
	    caret.offset = null;
	
	    /**
	     * @var {int} focusedNodeIndex - we get index of child node from first-level block
	     */
	    caret.focusedNodeIndex = null;
	
	    /**
	     * Creates Document Range and sets caret to the element.
	     * @protected
	     * @uses caret.save — if you need to save caret position
	     * @param {Element} el - Changed Node.
	     */
	    caret.set = function (el, index, offset) {
	
	        offset = offset || this.offset || 0;
	        index = index || this.focusedNodeIndex || 0;
	
	        var childs = el.childNodes,
	            nodeToSet;
	
	        if (childs.length === 0) {
	
	            nodeToSet = el;
	        } else {
	
	            nodeToSet = childs[index];
	        }
	
	        /** If Element is INPUT */
	        if (el.tagName == 'INPUT') {
	            el.focus();
	            return;
	        }
	
	        if (codex.core.isDomNode(nodeToSet)) {
	
	            nodeToSet = codex.content.getDeepestTextNodeFromPosition(nodeToSet, nodeToSet.childNodes.length);
	        }
	
	        var range = document.createRange(),
	            selection = window.getSelection();
	
	        setTimeout(function () {
	
	            range.setStart(nodeToSet, offset);
	            range.setEnd(nodeToSet, offset);
	
	            selection.removeAllRanges();
	            selection.addRange(range);
	
	            codex.caret.saveCurrentInputIndex();
	        }, 20);
	    };
	
	    /**
	     * @protected
	     * Updates index of input and saves it in caret object
	     */
	    caret.saveCurrentInputIndex = function () {
	
	        /** Index of Input that we paste sanitized content */
	        var selection = window.getSelection(),
	            inputs = codex.state.inputs,
	            focusedNode = selection.anchorNode,
	            focusedNodeHolder;
	
	        if (!focusedNode) {
	            return;
	        }
	
	        /** Looking for parent contentEditable block */
	        while (focusedNode.contentEditable != 'true') {
	            focusedNodeHolder = focusedNode.parentNode;
	            focusedNode = focusedNodeHolder;
	        }
	
	        /** Input index in DOM level */
	        var editableElementIndex = 0;
	
	        while (focusedNode != inputs[editableElementIndex]) {
	            editableElementIndex++;
	        }
	
	        this.inputIndex = editableElementIndex;
	    };
	
	    /**
	     * Returns current input index (caret object)
	     */
	    caret.getCurrentInputIndex = function () {
	        return this.inputIndex;
	    };
	
	    /**
	     * @param {int} index - index of first-level block after that we set caret into next input
	     */
	    caret.setToNextBlock = function (index) {
	
	        var inputs = codex.state.inputs,
	            nextInput = inputs[index + 1];
	
	        if (!nextInput) {
	            codex.core.log('We are reached the end');
	            return;
	        }
	
	        /**
	         * When new Block created or deleted content of input
	         * We should add some text node to set caret
	         */
	        if (!nextInput.childNodes.length) {
	            var emptyTextElement = document.createTextNode('');
	            nextInput.appendChild(emptyTextElement);
	        }
	
	        codex.caret.inputIndex = index + 1;
	        codex.caret.set(nextInput, 0, 0);
	        codex.content.workingNodeChanged(nextInput);
	    };
	
	    /**
	     * @param {int} index - index of target input.
	     * Sets caret to input with this index
	     */
	    caret.setToBlock = function (index) {
	
	        var inputs = codex.state.inputs,
	            targetInput = inputs[index];
	
	        console.assert(targetInput, 'caret.setToBlock: target input does not exists');
	
	        if (!targetInput) {
	            return;
	        }
	
	        /**
	         * When new Block created or deleted content of input
	         * We should add some text node to set caret
	         */
	        if (!targetInput.childNodes.length) {
	            var emptyTextElement = document.createTextNode('');
	            targetInput.appendChild(emptyTextElement);
	        }
	
	        codex.caret.inputIndex = index;
	        codex.caret.set(targetInput, 0, 0);
	        codex.content.workingNodeChanged(targetInput);
	    };
	
	    /**
	     * @param {int} index - index of input
	     */
	    caret.setToPreviousBlock = function (index) {
	
	        index = index || 0;
	
	        var inputs = codex.state.inputs,
	            previousInput = inputs[index - 1],
	            lastChildNode,
	            lengthOfLastChildNode,
	            emptyTextElement;
	
	        if (!previousInput) {
	            codex.core.log('We are reached first node');
	            return;
	        }
	
	        lastChildNode = codex.content.getDeepestTextNodeFromPosition(previousInput, previousInput.childNodes.length);
	        lengthOfLastChildNode = lastChildNode.length;
	
	        /**
	         * When new Block created or deleted content of input
	         * We should add some text node to set caret
	         */
	        if (!previousInput.childNodes.length) {
	
	            emptyTextElement = document.createTextNode('');
	            previousInput.appendChild(emptyTextElement);
	        }
	        codex.caret.inputIndex = index - 1;
	        codex.caret.set(previousInput, previousInput.childNodes.length - 1, lengthOfLastChildNode);
	        codex.content.workingNodeChanged(inputs[index - 1]);
	    };
	
	    caret.position = {
	
	        atStart: function atStart() {
	
	            var selection = window.getSelection(),
	                anchorOffset = selection.anchorOffset,
	                anchorNode = selection.anchorNode,
	                firstLevelBlock = codex.content.getFirstLevelBlock(anchorNode),
	                pluginsRender = firstLevelBlock.childNodes[0];
	
	            if (!codex.core.isDomNode(anchorNode)) {
	                anchorNode = anchorNode.parentNode;
	            }
	
	            var isFirstNode = anchorNode === pluginsRender.childNodes[0],
	                isOffsetZero = anchorOffset === 0;
	
	            return isFirstNode && isOffsetZero;
	        },
	
	        atTheEnd: function atTheEnd() {
	
	            var selection = window.getSelection(),
	                anchorOffset = selection.anchorOffset,
	                anchorNode = selection.anchorNode;
	
	            /** Caret is at the end of input */
	            return !anchorNode || !anchorNode.length || anchorOffset === anchorNode.length;
	        }
	    };
	
	    return caret;
	}({});
	
	module.exports = caret;

/***/ },
/* 16 */
/***/ function(module, exports) {

	'use strict';
	
	/**
	 * Codex Editor Notification Module
	 *
	 * @author Codex Team
	 * @version 1.0
	 */
	
	var notifications = function (notifications) {
	
	    /**
	     * Error notificator. Shows block with message
	     * @protected
	     */
	    notifications.errorThrown = function (errorMsg, event) {
	
	        codex.notifications.send('This action is not available currently', event.type, false);
	    };
	
	    /**
	     * Appends notification with different types
	     * @param message {string} - Error or alert message
	     * @param type {string} - Type of message notification. Ex: Error, Warning, Danger ...
	     * @param append {boolean} - can be True or False when notification should be inserted after
	     */
	    notifications.send = function (message, type, append) {
	
	        var notification = codex.draw.block('div');
	
	        notification.textContent = message;
	        notification.classList.add('ce_notification-item', 'ce_notification-' + type, 'flipInX');
	
	        if (!append) {
	            codex.nodes.notifications.innerHTML = '';
	        }
	
	        codex.nodes.notifications.appendChild(notification);
	
	        setTimeout(function () {
	            notification.remove();
	        }, 3000);
	    };
	
	    return notifications;
	}({});
	
	module.exports = notifications;

/***/ },
/* 17 */
/***/ function(module, exports) {

	"use strict";
	
	/**
	 * Codex Editor Parser Module
	 *
	 * @author Codex Team
	 * @version 1.1
	 */
	
	var parser = function (parser) {
	
	    /** inserting text */
	    parser.insertPastedContent = function (blockType, tag) {
	
	        codex.content.insertBlock({
	            type: blockType.type,
	            block: blockType.render({
	                text: tag.innerHTML
	            })
	        });
	    };
	
	    /**
	     * Check DOM node for display style: separated block or child-view
	     */
	    parser.isFirstLevelBlock = function (node) {
	
	        return node.nodeType == cEditor.core.nodeTypes.TAG && node.classList.contains(cEditor.ui.className.BLOCK_CLASSNAME);
	    };
	
	    return parser;
	}({});
	
	module.exports = parser;

/***/ },
/* 18 */
/***/ function(module, exports, __webpack_require__) {

	'use strict';
	
	/**
	 * Codex Sanitizer
	 */
	
	var janitor = __webpack_require__(19);
	
	var sanitizer = function (sanitizer) {
	
	    /**
	     * Basic config
	     */
	    var Config = {
	
	        BASIC: {
	
	            tags: {
	                p: {},
	                a: {
	                    href: true,
	                    target: '_blank',
	                    rel: 'nofollow'
	                },
	                i: {},
	                b: {},
	                strong: {},
	                em: {},
	                span: {}
	            }
	        }
	    };
	
	    sanitizer.Config = Config;
	
	    sanitizer.init = janitor;
	
	    return sanitizer;
	}({});
	
	module.exports = sanitizer;

/***/ },
/* 19 */
/***/ function(module, exports, __webpack_require__) {

	var __WEBPACK_AMD_DEFINE_FACTORY__, __WEBPACK_AMD_DEFINE_RESULT__;(function (root, factory) {
	  if (true) {
	    !(__WEBPACK_AMD_DEFINE_FACTORY__ = (factory), __WEBPACK_AMD_DEFINE_RESULT__ = (typeof __WEBPACK_AMD_DEFINE_FACTORY__ === 'function' ? (__WEBPACK_AMD_DEFINE_FACTORY__.call(exports, __webpack_require__, exports, module)) : __WEBPACK_AMD_DEFINE_FACTORY__), __WEBPACK_AMD_DEFINE_RESULT__ !== undefined && (module.exports = __WEBPACK_AMD_DEFINE_RESULT__));
	  } else if (typeof exports === 'object') {
	    module.exports = factory();
	  } else {
	    root.HTMLJanitor = factory();
	  }
	}(this, function () {
	
	  /**
	   * @param {Object} config.tags Dictionary of allowed tags.
	   * @param {boolean} config.keepNestedBlockElements Default false.
	   */
	  function HTMLJanitor(config) {
	
	    var tagDefinitions = config['tags'];
	    var tags = Object.keys(tagDefinitions);
	
	    var validConfigValues = tags
	      .map(function(k) { return typeof tagDefinitions[k]; })
	      .every(function(type) { return type === 'object' || type === 'boolean' || type === 'function'; });
	
	    if(!validConfigValues) {
	      throw new Error("The configuration was invalid");
	    }
	
	    this.config = config;
	  }
	
	  // TODO: not exhaustive?
	  var blockElementNames = ['P', 'LI', 'TD', 'TH', 'DIV', 'H1', 'H2', 'H3', 'H4', 'H5', 'H6', 'PRE'];
	  function isBlockElement(node) {
	    return blockElementNames.indexOf(node.nodeName) !== -1;
	  }
	
	  var inlineElementNames = ['A', 'B', 'STRONG', 'I', 'EM', 'SUB', 'SUP', 'U', 'STRIKE'];
	  function isInlineElement(node) {
	    return inlineElementNames.indexOf(node.nodeName) !== -1;
	  }
	
	  HTMLJanitor.prototype.clean = function (html) {
	    var sandbox = document.createElement('div');
	    sandbox.innerHTML = html;
	
	    this._sanitize(sandbox);
	
	    return sandbox.innerHTML;
	  };
	
	  HTMLJanitor.prototype._sanitize = function (parentNode) {
	    var treeWalker = createTreeWalker(parentNode);
	    var node = treeWalker.firstChild();
	    if (!node) { return; }
	
	    do {
	      // Ignore nodes that have already been sanitized
	      if (node._sanitized) {
	        continue;
	      }
	
	      if (node.nodeType === Node.TEXT_NODE) {
	        // If this text node is just whitespace and the previous or next element
	        // sibling is a block element, remove it
	        // N.B.: This heuristic could change. Very specific to a bug with
	        // `contenteditable` in Firefox: http://jsbin.com/EyuKase/1/edit?js,output
	        // FIXME: make this an option?
	        if (node.data.trim() === ''
	            && ((node.previousElementSibling && isBlockElement(node.previousElementSibling))
	                 || (node.nextElementSibling && isBlockElement(node.nextElementSibling)))) {
	          parentNode.removeChild(node);
	          this._sanitize(parentNode);
	          break;
	        } else {
	          continue;
	        }
	      }
	
	      // Remove all comments
	      if (node.nodeType === Node.COMMENT_NODE) {
	        parentNode.removeChild(node);
	        this._sanitize(parentNode);
	        break;
	      }
	
	      var isInline = isInlineElement(node);
	      var containsBlockElement;
	      if (isInline) {
	        containsBlockElement = Array.prototype.some.call(node.childNodes, isBlockElement);
	      }
	
	      // Block elements should not be nested (e.g. <li><p>...); if
	      // they are, we want to unwrap the inner block element.
	      var isNotTopContainer = !! parentNode.parentNode;
	      var isNestedBlockElement =
	            isBlockElement(parentNode) &&
	            isBlockElement(node) &&
	            isNotTopContainer;
	
	      var nodeName = node.nodeName.toLowerCase();
	
	      var allowedAttrs = getAllowedAttrs(this.config, nodeName, node);
	
	      var isInvalid = isInline && containsBlockElement;
	
	      // Drop tag entirely according to the whitelist *and* if the markup
	      // is invalid.
	      if (isInvalid || shouldRejectNode(node, allowedAttrs)
	          || (!this.config.keepNestedBlockElements && isNestedBlockElement)) {
	        // Do not keep the inner text of SCRIPT/STYLE elements.
	        if (! (node.nodeName === 'SCRIPT' || node.nodeName === 'STYLE')) {
	          while (node.childNodes.length > 0) {
	            parentNode.insertBefore(node.childNodes[0], node);
	          }
	        }
	        parentNode.removeChild(node);
	
	        this._sanitize(parentNode);
	        break;
	      }
	
	      // Sanitize attributes
	      for (var a = 0; a < node.attributes.length; a += 1) {
	        var attr = node.attributes[a];
	
	        if (shouldRejectAttr(attr, allowedAttrs, node)) {
	          node.removeAttribute(attr.name);
	          // Shift the array to continue looping.
	          a = a - 1;
	        }
	      }
	
	      // Sanitize children
	      this._sanitize(node);
	
	      // Mark node as sanitized so it's ignored in future runs
	      node._sanitized = true;
	    } while ((node = treeWalker.nextSibling()));
	  };
	
	  function createTreeWalker(node) {
	    return document.createTreeWalker(node,
	                                     NodeFilter.SHOW_TEXT | NodeFilter.SHOW_ELEMENT | NodeFilter.SHOW_COMMENT,
	                                     null, false);
	  }
	
	  function getAllowedAttrs(config, nodeName, node){
	    if (typeof config.tags[nodeName] === 'function') {
	      return config.tags[nodeName](node);
	    } else {
	      return config.tags[nodeName];
	    }
	  }
	
	  function shouldRejectNode(node, allowedAttrs){
	    if (typeof allowedAttrs === 'undefined') {
	      return true;
	    } else if (typeof allowedAttrs === 'boolean') {
	      return !allowedAttrs;
	    }
	
	    return false;
	  }
	
	  function shouldRejectAttr(attr, allowedAttrs, node){
	    var attrName = attr.name.toLowerCase();
	
	    if (allowedAttrs === true){
	      return false;
	    } else if (typeof allowedAttrs[attrName] === 'function'){
	      return !allowedAttrs[attrName](attr.value, node);
	    } else if (typeof allowedAttrs[attrName] === 'undefined'){
	      return true;
	    } else if (allowedAttrs[attrName] === false) {
	      return true;
	    } else if (typeof allowedAttrs[attrName] === 'string') {
	      return (allowedAttrs[attrName] !== attr.value);
	    }
	
	    return false;
	  }
	
	  return HTMLJanitor;
	
	}));


/***/ },
/* 20 */
/***/ function(module, exports) {

	'use strict';
	
	var comments = function (comments) {
	
	            var draw = {
	
	                        commentsField: function commentsField(blockId) {
	
	                                    var field = codex.draw.node('DIV', 'ce-comments-field');
	
	                                    field.dataset.blockId = blockId;
	
	                                    return field;
	                        },
	
	                        input: function input(text) {
	
	                                    var wrapper = codex.draw.node('DIV', 'ce-comment'),
	                                        input = codex.draw.node('DIV', 'ce-comment__input', { 'contentEditable': 'true', 'textContent': text || '' }),
	                                        deleteBtn = codex.draw.node('DIV', 'ce-comment__delete', { 'textContent': 'Delete' }),
	                                        postBtn = codex.draw.node('DIV', 'ce-comment__post', { 'textContent': text ? 'Save' : 'Comment' });
	
	                                    postBtn.addEventListener('click', callbacks.commentClicked);
	                                    deleteBtn.addEventListener('click', callbacks.deleteClicked);
	
	                                    wrapper.appendChild(input);
	                                    wrapper.appendChild(postBtn);
	                                    wrapper.appendChild(deleteBtn);
	
	                                    wrapper.dataset.edited = text ? 'edited ' : '';
	
	                                    return wrapper;
	                        },
	
	                        comment: function comment(data) {
	
	                                    if (!data.text) return;
	
	                                    var wrapper = codex.draw.node('DIV', 'ce-comment'),
	                                        text = codex.draw.node('DIV', 'ce-comment__text', { 'textContent': data.text }),
	                                        date = new Date().toLocaleDateString('en-US', {
	                                                month: 'short',
	                                                day: 'numeric',
	                                                hour: 'numeric',
	                                                minute: 'numeric',
	                                                hour12: false
	                                    }),
	                                        time = codex.draw.node('DIV', 'ce-comment__time', { 'textContent': date }),
	                                        deleteBtn = codex.draw.node('DIV', 'ce-comment__delete', { 'textContent': 'Delete' }),
	                                        editBtn = codex.draw.node('DIV', 'ce-comment__edit', { 'textContent': 'Edit' });
	
	                                    editBtn.addEventListener('click', callbacks.editClicked);
	                                    deleteBtn.addEventListener('click', callbacks.deleteClicked);
	
	                                    wrapper.dataset.edited = data.edited;
	                                    time.dataset.edited = data.edited;
	
	                                    wrapper.appendChild(text);
	                                    wrapper.appendChild(time);
	                                    wrapper.appendChild(editBtn);
	                                    wrapper.appendChild(deleteBtn);
	
	                                    return wrapper;
	                        }
	
	            };
	
	            var callbacks = {
	
	                        commentClicked: function commentClicked(e) {
	
	                                    var field = e.path[2],
	                                        wrapper = e.path[1],
	                                        input = wrapper.querySelector('.ce-comment__input');
	
	                                    if (input.textContent.trim() == '') return;
	
	                                    var comment = draw.comment({
	                                                text: input.textContent,
	                                                edited: wrapper.dataset.edited
	                                    });
	
	                                    field.replaceChild(comment, wrapper);
	                        },
	
	                        editClicked: function editClicked(e) {
	
	                                    var field = e.path[2],
	                                        wrapper = e.path[1],
	                                        text = wrapper.querySelector('.ce-comment__text');
	
	                                    var comment = draw.input(text.textContent);
	
	                                    field.replaceChild(comment, wrapper);
	                        },
	
	                        deleteClicked: function deleteClicked(e) {
	
	                                    var field = e.path[2],
	                                        wrapper = e.path[1];
	
	                                    field.removeChild(wrapper);
	                        }
	
	            };
	
	            var methods = {
	
	                        getCoords: function getCoords(block) {
	
	                                    var rect = block.getBoundingClientRect();
	
	                                    return {
	                                                x: pageXOffset + rect.left,
	                                                y: pageYOffset + rect.top
	                                    };
	                        }
	
	            };
	
	            comments.add = function (block) {
	
	                        var blockId = block.dataset.id;
	
	                        var field = codex.nodes.commentsSidebar.querySelector('.ce-comments-field[data-block-id="' + blockId + '"]') || draw.commentsField(blockId);
	
	                        var comment = draw.input();
	
	                        comment.querySelector('.ce-comment__input').focus();
	
	                        field.appendChild(comment);
	
	                        var blockCoords = methods.getCoords(block);
	
	                        field.style.top = blockCoords.y + 'px';
	
	                        codex.nodes.commentsSidebar.appendChild(field);
	            };
	
	            return comments;
	}({});
	
	module.exports = comments;

/***/ }
/******/ ]);
=======
var codex=codex||{};codex.editor=function(e){function t(n){if(o[n])return o[n].exports;var r=o[n]={exports:{},id:n,loaded:!1};return e[n].call(r.exports,r,r.exports,t),r.loaded=!0,r.exports}var o={};return t.m=e,t.c=o,t.p="",t(0)}([function(e,t,o){"use strict";e.exports=function(e){e.version="1.4.0";var t=function(){e.core=o(1),e.ui=o(2),e.transport=o(3),e.renderer=o(4),e.saver=o(5),e.content=o(6),e.toolbar=o(7),e.callback=o(11),e.draw=o(12),e.caret=o(13),e.notifications=o(14),e.parser=o(15),e.sanitizer=o(16)};return e.settings={tools:["paragraph","header","picture","list","quote","code","twitter","instagram","smile"],textareaId:"codex-editor",uploadImagesUrl:"/editor/transport/",initialBlockPlugin:"paragraph"},e.nodes={textarea:null,wrapper:null,toolbar:null,inlineToolbar:{wrapper:null,buttons:null,actions:null},toolbox:null,notifications:null,plusButton:null,showSettingsButton:null,showTrashButton:null,blockSettings:null,pluginSettings:null,defaultSettings:null,toolbarButtons:{},redactor:null},e.state={jsonOutput:[],blocks:[],inputs:[]},e.tools={},e.start=function(o){t(),e.core.prepare(o).then(e.ui.make).then(e.ui.addTools).then(e.ui.bindEvents).then(e.ui.preparePlugins).then(e.transport.prepare).then(e.renderer.makeBlocksFromData).then(e.ui.saveInputs).catch(function(t){e.core.log("Initialization failed with error: %o","warn",t)})},e}({})},function(e,t){"use strict";var o="function"==typeof Symbol&&"symbol"==typeof Symbol.iterator?function(e){return typeof e}:function(e){return e&&"function"==typeof Symbol&&e.constructor===Symbol&&e!==Symbol.prototype?"symbol":typeof e},n=codex.editor;e.exports=function(e){return e.prepare=function(e){return new Promise(function(t,r){e&&(n.settings.tools=e.tools||n.settings.tools),e.data&&(n.state.blocks=e.data),e.initialBlockPlugin&&(n.settings.initialBlockPlugin=e.initialBlockPlugin),e.uploadImagesUrl&&(n.settings.uploadImagesUrl=e.uploadImagesUrl),n.nodes.textarea=document.getElementById(e.textareaId||n.settings.textareaId),void 0===o(n.nodes.textarea)||null===n.nodes.textarea?r(Error("Textarea wasn't found by ID: #"+e.textareaId)):t()})},e.log=function(e,t,o){t=t||"log",o?e="[codex-editor]:      "+e:(o=e||"undefined",e="[codex-editor]:      %o");try{"console"in window&&window.console[t]&&(o?window.console[t](e,o):window.console[t](e))}catch(e){}},e.insertAfter=function(e,t){e.parentNode.insertBefore(t,e.nextSibling)},e.nodeTypes={TAG:1,TEXT:3,COMMENT:8},e.keys={BACKSPACE:8,TAB:9,ENTER:13,SHIFT:16,CTRL:17,ALT:18,ESC:27,SPACE:32,LEFT:37,UP:38,DOWN:40,RIGHT:39,DELETE:46,META:91},e.isDomNode=function(e){return e&&"object"===("undefined"==typeof e?"undefined":o(e))&&e.nodeType&&e.nodeType==this.nodeTypes.TAG},e.ajax=function(e){if(e&&e.url){var t,o=window.XMLHttpRequest?new XMLHttpRequest:new ActiveXObject("Microsoft.XMLHTTP"),n=function(){},r="";if(e.async=!0,e.type=e.type||"GET",e.data=e.data||"",e["content-type"]=e["content-type"]||"application/json; charset=utf-8",n=e.success||n,"GET"==e.type&&e.data)e.url=/\?/.test(e.url)?e.url+"&"+e.data:e.url+"?"+e.data;else for(t in e.data)r+=t+"="+encodeURIComponent(e.data[t])+"&";e.withCredentials&&(o.withCredentials=!0),e.beforeSend&&"function"==typeof e.beforeSend&&e.beforeSend.call(),o.open(e.type,e.url,e.async),o.setRequestHeader("X-Requested-With","XMLHttpRequest"),o.setRequestHeader("Content-type","application/x-www-form-urlencoded"),o.onreadystatechange=function(){4==o.readyState&&200==o.status&&n(o.responseText)},o.send(r)}},e.importScript=function(e,t){return new Promise(function(o,n){var r="cdx-script-",i=void 0;t?document.getElementById(r+t)&&o(e):n("Instance name is missed"),i=document.createElement("SCRIPT"),i.async=!0,i.defer=!0,i.id=r+t,i.onload=function(){o(e)},i.onerror=function(){n(e)},i.src=e,document.head.appendChild(i)})},e}({})},function(e,t){"use strict";var o=codex.editor;e.exports=function(e){return e.className={BLOCK_CLASSNAME:"ce-block",BLOCK_CONTENT:"ce-block__content",BLOCK_STRETCHED:"ce-block--stretched",BLOCK_HIGHLIGHTED:"ce-block--focused",BLOCK_IN_FEED_MODE:"ce-block--feed-mode",SETTINGS_ITEM:"ce-settings__item"},e.make=function(){var e,t,n,r,i,a,s,c,l,d,u;e=o.draw.wrapper(),o.core.insertAfter(o.nodes.textarea,e),i=o.draw.alertsHolder(),o.nodes.notifications=document.body.appendChild(i),t=o.draw.toolbar(),n=o.draw.toolbarContent(),u=o.draw.plusButton(),c=o.draw.settingsButton(),l=o.toolbar.settings.makeRemoveBlockButton(),s=o.draw.blockSettings(),a=o.draw.blockButtons(),d=o.draw.toolbox(),r=o.draw.redactor();var p=o.draw.defaultSettings(),f=o.draw.pluginsSettings();s.appendChild(f),s.appendChild(p),a.appendChild(c),a.appendChild(l),a.appendChild(s),n.appendChild(u),n.appendChild(d),t.appendChild(a),t.appendChild(n),e.appendChild(t),e.appendChild(r),o.nodes.wrapper=e,o.nodes.toolbar=t,o.nodes.plusButton=u,o.nodes.toolbox=d,o.nodes.blockSettings=s,o.nodes.pluginSettings=f,o.nodes.defaultSettings=p,o.nodes.showSettingsButton=c,o.nodes.showTrashButton=l,o.nodes.redactor=r,o.ui.makeInlineToolbar(),o.toolbar.settings.addDefaultSettings()},e.makeInlineToolbar=function(){var e=o.draw.inlineToolbar();o.nodes.inlineToolbar.wrapper=e,o.nodes.inlineToolbar.buttons=o.draw.inlineToolbarButtons(),o.nodes.inlineToolbar.actions=o.draw.inlineToolbarActions(),o.nodes.inlineToolbar.wrapper.appendChild(o.nodes.inlineToolbar.buttons),o.nodes.inlineToolbar.wrapper.appendChild(o.nodes.inlineToolbar.actions),o.nodes.wrapper.appendChild(o.nodes.inlineToolbar.wrapper)},e.addTools=function(){var e,t,n;for(t in o.settings.tools)e=o.settings.tools[t],o.tools[t]=e,e.iconClassname?"function"==typeof e.render?e.displayInToolbox&&(n=o.draw.toolbarButton(t,e.iconClassname),o.nodes.toolbox.appendChild(n),o.nodes.toolbarButtons[t]=n):o.core.log("render method missed. Tool %o skipped","warn",t):o.core.log("Toolbar icon classname missed. Tool %o skipped","warn",t);o.ui.addInlineToolbarTools()},e.addInlineToolbarTools=function(){var e,t,n={bold:{icon:"ce-icon-bold",command:"bold"},italic:{icon:"ce-icon-italic",command:"italic"},underline:{icon:"ce-icon-underline",command:"underline"},link:{icon:"ce-icon-link",command:"createLink"}};for(var r in n)t=n[r],e=o.draw.toolbarButtonInline(r,t.icon),o.nodes.inlineToolbar.buttons.appendChild(e),o.ui.setInlineToolbarButtonBehaviour(e,t.command)},e.bindEvents=function(){o.core.log("ui.bindEvents fired","info"),document.addEventListener("keydown",o.callback.globalKeydown,!1),o.nodes.redactor.addEventListener("keydown",o.callback.redactorKeyDown,!1),document.addEventListener("keyup",o.callback.globalKeyup,!1),o.nodes.redactor.addEventListener("click",o.callback.redactorClicked,!1),o.nodes.plusButton.addEventListener("click",o.callback.plusButtonClicked,!1),o.nodes.showSettingsButton.addEventListener("click",o.callback.showSettingsButtonClicked,!1);for(var e in o.nodes.toolbarButtons)o.nodes.toolbarButtons[e].addEventListener("click",o.callback.toolbarButtonClicked,!1)},e.preparePlugins=function(){return new Promise(function(e,t){var n=void 0,r=void 0;for(n in o.tools)r=o.tools[n],"function"==typeof r.prepare&&r.prepare(r.config||{}).then(function(){e()}).catch(function(e){t(e)})})},e.addBlockHandlers=function(e){e&&(e.addEventListener("keydown",o.callback.blockKeydown,!1),e.addEventListener("paste",o.callback.blockPasteCallback,!1),e.addEventListener("mouseup",o.toolbar.inline.show,!1))},e.saveInputs=function(){var e=o.nodes.redactor;o.state.inputs=e.querySelectorAll("[contenteditable], input")},e.addInitialBlock=function(){var e,t=o.settings.initialBlockPlugin;return o.tools[t]?(e=o.tools[t].render(),e.setAttribute("data-placeholder","Расскажите свою историю..."),o.content.insertBlock({type:t,block:e}),void o.content.workingNodeChanged(e)):void o.core.log("Plugin %o was not implemented and can't be used as initial block","warn",t)},e.setInlineToolbarButtonBehaviour=function(e,t){e.addEventListener("mousedown",function(e){o.toolbar.inline.toolClicked(e,t)},!1)},e}({})},function(e,t){"use strict";var o=codex.editor;e.exports=function(e){return e.input=null,e.arguments=null,e.prepare=function(){var e=document.createElement("INPUT");e.type="file",e.addEventListener("change",o.transport.fileSelected),o.transport.input=e},e.clearInput=function(){this.input=null,this.prepare()},e.fileSelected=function(){var e=this,t=e.files,n=new FormData;n.append("files",t[0],t[0].name),o.transport.ajax({data:n,beforeSend:o.transport.arguments.beforeSend,success:o.transport.arguments.success,error:o.transport.arguments.error})},e.selectAndUpload=function(e){this.arguments=e,this.input.click()},e.ajax=function(e){var t=new XMLHttpRequest,n="function"==typeof e.beforeSend?e.beforeSend:function(){},r="function"==typeof e.success?e.success:function(){},i="function"==typeof e.error?e.error:function(){};n(),t.open("POST",o.settings.uploadImagesUrl,!0),t.setRequestHeader("X-Requested-With","XMLHttpRequest"),t.onload=function(){200===t.status?r(t.responseText):(o.core.log("request error: %o",t),i())},t.send(e.data),this.clearInput()},e}({})},function(e,t){"use strict";var o=codex.editor;e.exports=function(e){return e.makeBlocksFromData=function(){return o.state.blocks.items.length?void Promise.resolve().then(function(){return o.state.blocks}).then(o.renderer.appendBlocks).catch(function(e){o.core.log("Error while parsing JSON: %o","error",e)}):void o.ui.addInitialBlock()},e.appendBlocks=function(e){for(var t=e.items,n=Promise.resolve(),r=0;r<t.length;r++)o.renderer.appendNodeAtIndex(n,t,r)},e.appendNodeAtIndex=function(e,t,n){e.then(function(){return o.renderer.getNodeAsync(t,n)}).then(o.renderer.createBlockFromData).then(function(e){return o.content.insertBlock(e),e.block}).catch(function(e){o.core.log("Node skipped while parsing because %o","error",e)})},e.getNodeAsync=function(e,t){return Promise.resolve().then(function(){return e[t]})},e.createBlockFromData=function(e){var t=e.type,n=e.cover;if(!o.tools[t])throw Error("Plugin «"+t+"» not found");if("function"!=typeof o.tools[t].render)throw Error("Plugin «"+t+"» must have «render» method");var r=o.tools[t].render(e.data),i=o.tools[t].isStretched||!1;return{type:t,block:r,stretched:i,cover:n}},e}({})},function(e,t){"use strict";var o=codex.editor;e.exports=function(e){return e.saveBlocks=function(){o.state.html=o.nodes.redactor.innerHTML,o.state.jsonOutput=[],Promise.resolve().then(function(){return o.nodes.redactor.childNodes}).then(o.saver.makeQueue).then(function(){}).catch(function(e){o.core.log(e)})},e.makeQueue=function(e){for(var t=Promise.resolve(),n=0;n<e.length;n++)o.saver.getBlockData(t,e,n)},e.getBlockData=function(e,t,n){e.then(function(){return o.saver.getNodeAsync(t,n)}).then(o.saver.makeFormDataFromBlocks)},e.getNodeAsync=function(e,t){return Promise.resolve().then(function(){return e[t]})},e.makeFormDataFromBlocks=function(e){var t=e.dataset.tool;if(!o.tools[t])throw Error("Plugin «"+t+"» not found");if("function"!=typeof o.tools[t].save)throw Error("Plugin «"+t+"» must have save method");var n,r=e.childNodes[0],i=r.childNodes[0],a=o.tools[t].save(i);if(n={type:t,data:a},o.tools[t].validate){var s=o.tools[t].validate(a);if(!s)return}n.cover=e.classList.contains(o.ui.className.BLOCK_IN_FEED_MODE),o.state.jsonOutput.push(n)},e}({})},function(e,t){"use strict";var o=codex.editor;e.exports=function(e){e.currentNode=null,e.editorAreaHightlighted=null,e.sync=function(){o.core.log("syncing..."),o.state.html=o.nodes.redactor.innerHTML},e.getNodeFocused=function(){var e,t=window.getSelection();if(null===t.anchorNode)return null;if(e=t.anchorNode.nodeType==o.core.nodeTypes.TAG?t.anchorNode:t.focusNode.parentElement,!o.parser.isFirstLevelBlock(e)){for(var n=e.parentNode;n&&!o.parser.isFirstLevelBlock(n);)n=n.parentNode;e=n}return e!=o.nodes.redactor?e:null},e.markBlock=function(){o.content.currentNode.classList.add(o.ui.className.BLOCK_HIGHLIGHTED)},e.clearMark=function(){o.content.currentNode&&o.content.currentNode.classList.remove(o.ui.className.BLOCK_HIGHLIGHTED)},e.getFirstLevelBlock=function(e){if(o.core.isDomNode(e)||(e=e.parentNode),e===o.nodes.redactor||e===document.body)return null;for(;!e.classList.contains(o.ui.className.BLOCK_CLASSNAME);)e=e.parentNode;return e},e.workingNodeChanged=function(e){o.content.clearMark(),e&&(this.currentNode=this.getFirstLevelBlock(e))},e.replaceBlock=function(e,t){if(!e||!t)return void o.core.log("replaceBlock: missed params");for(;!e.classList.contains(o.ui.className.BLOCK_CLASSNAME);)e=e.parentNode;e.classList.contains(o.ui.className.BLOCK_IN_FEED_MODE)&&t.classList.add(o.ui.className.BLOCK_IN_FEED_MODE),o.nodes.redactor.replaceChild(t,e),o.content.workingNodeChanged(t),o.ui.addBlockHandlers(t),o.ui.saveInputs()},e.insertBlock=function(t,n){var r=o.content.currentNode,i=t.block,a=t.type,s=t.cover,c=t.stretched,l=o.content.composeNewBlock(i,a,c);if(s===!0&&l.classList.add(o.ui.className.BLOCK_IN_FEED_MODE),r?o.core.insertAfter(r,l):o.nodes.redactor.appendChild(l),o.ui.addBlockHandlers(l),o.content.workingNodeChanged(l),o.ui.saveInputs(),n){var d=o.caret.getCurrentInputIndex()||-1;if(d==-1){var u=l.querySelector("[contenteditable]"),p=document.createTextNode("");u.appendChild(p),o.caret.set(u,0,0),o.toolbar.move(),o.toolbar.showPlusButton()}else{if(d===o.state.inputs.length-1)return;window.setTimeout(function(){o.caret.setToNextBlock(d),o.toolbar.move(),o.toolbar.open()},10)}}e.editorAreaHightlighted=!1},e.switchBlock=function(e,t,n){var r=o.content.composeNewBlock(t,n);o.content.replaceBlock(e,r),o.ui.saveInputs()},e.getDeepestTextNodeFromPosition=function(e,t){var n,r,i,a=e.childNodes;for(n=0;n<a.length;n++)r=a[n],r.nodeType==o.core.nodeTypes.TEXT&&(i=r.textContent.trim(),""===i&&(e.removeChild(r),t--));if(0===e.childNodes.length)return document.createTextNode("");t<0&&(t=1);var s=!1;for(0===t&&(s=!0,t=1);t;)e=s?e.childNodes[0]:e.childNodes[t-1],e.nodeType==o.core.nodeTypes.TAG?t=e.childNodes.length:e.nodeType==o.core.nodeTypes.TEXT&&(t=0);return e},e.composeNewBlock=function(e,t,n){var r=o.draw.node("DIV",o.ui.className.BLOCK_CLASSNAME,{}),i=o.draw.node("DIV",o.ui.className.BLOCK_CONTENT,{});return i.appendChild(e),r.appendChild(i),n&&i.classList.add(o.ui.className.BLOCK_STRETCHED),r.dataset.tool=t,r},e.getRange=function(){var e=window.getSelection().getRangeAt(0);return e},e.splitBlock=function(e){var t,n,r,i,a=window.getSelection(),s=a.anchorNode,c=s.textContent,l=a.anchorOffset,d=o.content.currentNode.querySelector("[contentEditable]");t=c.substring(0,l),r=c.substring(l),n=document.createTextNode(t),r&&(i=document.createTextNode(r));var u=[],p=[],f=!1;i&&p.push(i);for(var g,b=0;g=d.childNodes[b];b++)g!=s?f?p.push(g):u.push(g):f=!0;o.state.inputs[e].innerHTML="";var h=u.length;for(b=0;b<h;b++)o.state.inputs[e].appendChild(u[b]);o.state.inputs[e].appendChild(n);var v=p.length,m=document.createElement("div");for(b=0;b<v;b++)m.appendChild(p[b]);m=m.innerHTML;var k=o.settings.initialBlockPlugin;o.content.insertBlock({type:k,block:o.tools[k].render({text:m})},!0)},e.mergeBlocks=function(e,t){if(0!==e){var n,r=o.state.inputs[e].innerHTML;n=t?o.state.inputs[t]:o.state.inputs[e-1],n.innerHTML+=r}},e.paste=function(e){var t=o.content.currentNode,n=t.dataset.tool;o.tools[n].allowedToPaste?o.content.sanitize.call(this,e.target):o.content.pasteTextContent(e.addedNodes)},e.pasteTextContent=function(e){var t,n=e[0];n&&(t=n.nodeType==o.core.nodeTypes.TEXT?document.createTextNode(n):document.createTextNode(n.textContent),o.core.isDomNode(n)&&n.parentNode.replaceChild(t,n))},e.sanitize=function(e){if(e){var t=e[0];if(t&&(this.disconnect(),t.nodeType!=o.core.nodeTypes.TEXT)){var n=o.sanitizer.init(o.satinizer.Config.BASIC),r=n.clean(e.outerHTML),i=o.draw.node("DIV",[],{innerHTML:r});t.replaceWith(i.childNodes[0])}}},e.isLastNode=function(e){for(var n=!1;!n;){if(!t(e))return!1;e=e.parentNode,e.classList.contains(o.ui.className.BLOCK_CONTENT)&&(n=!0)}return!0};var t=function(e){for(var t=e.nextSibling;t;){if(t.textContent.length)return!1;t=t.nextSibling}return!0};return e.wrapTextWithParagraphs=function(e){var t,o,n,r,i=document.createElement("DIV"),a=document.createElement("DIV"),s=["DIV","P"];for(i.innerHTML=e,o=document.createElement("P"),t=0;t<i.childNodes.length;t++)r=i.childNodes[t],n=s.indexOf(r.tagName)!=-1,n?(o.childNodes.length&&(a.appendChild(o.cloneNode(!0)),o=null,o=document.createElement("P")),a.appendChild(r.cloneNode(!0))):(o.appendChild(r.cloneNode(!0)),t==i.childNodes.length-1&&a.appendChild(o.cloneNode(!0)));return a.innerHTML},e}({})},function(e,t,o){"use strict";var n=codex.editor;e.exports=function(e){return e.settings=o(8),e.inline=o(9),e.toolbox=o(10),e.defaultToolbarHeight=49,e.defaultOffset=34,e.opened=!1,e.current=null,e.open=function(){n.nodes.toolbar.classList.add("opened"),this.opened=!0},e.close=function(){n.nodes.toolbar.classList.remove("opened"),e.opened=!1,e.current=null;for(var t in n.nodes.toolbarButtons)n.nodes.toolbarButtons[t].classList.remove("selected");n.toolbar.toolbox.close(),n.toolbar.settings.close()},e.toggle=function(){this.opened?this.close():this.open()},e.hidePlusButton=function(){n.nodes.plusButton.classList.add("hide")},e.showPlusButton=function(){n.nodes.plusButton.classList.remove("hide")},e.move=function(){if(n.toolbar.toolbox.close(),n.content.currentNode){var e=n.content.currentNode.offsetTop-n.toolbar.defaultToolbarHeight/2+n.toolbar.defaultOffset;n.nodes.toolbar.style.transform="translate3D(0, "+Math.floor(e)+"px, 0)",n.toolbar.settings.hideRemoveActions()}},e}({})},function(e,t){"use strict";var o=codex.editor;e.exports=function(e){return e.opened=!1,e.setting=null,e.actions=null,e.cover=null,e.open=function(e){if(o.tools[e]&&o.tools[e].makeSettings){var t=o.tools[e].makeSettings();o.nodes.pluginSettings.appendChild(t)}else o.core.log("Plugin «"+e+"» has no settings","warn");o.nodes.blockSettings.classList.add("opened"),o.toolbar.settings.addDefaultSettings(),this.opened=!0},e.close=function(){o.nodes.blockSettings.classList.remove("opened"),o.nodes.pluginSettings.innerHTML="",this.opened=!1},e.toggle=function(e){this.opened?this.close():this.open(e)},e.addDefaultSettings=function(){var e;o.nodes.defaultSettings.innerHTML="",e=o.toolbar.settings.makeFeedModeToggler(),o.nodes.defaultSettings.appendChild(e)},e.makeFeedModeToggler=function(){var e,t,n=o.toolbar.settings.isFeedModeActivated();return t=n?{innerHTML:'<i class="ce-icon-newspaper"></i>Не выводить в ленте'}:{innerHTML:'<i class="ce-icon-newspaper"></i>Вывести в ленте'},e=o.draw.node("DIV",o.ui.className.SETTINGS_ITEM,t),e.addEventListener("click",o.toolbar.settings.updateFeedMode,!1),e},e.updateFeedMode=function(){var e=o.content.currentNode;e.classList.toggle(o.ui.className.BLOCK_IN_FEED_MODE),o.toolbar.settings.close()},e.isFeedModeActivated=function(){var e=o.content.currentNode;return!!e&&e.classList.contains(o.ui.className.BLOCK_IN_FEED_MODE)},e.makeRemoveBlockButton=function(){var e=o.draw.node("SPAN","ce-toolbar__remove-btn",{}),t=o.draw.node("SPAN","ce-toolbar__remove-setting",{innerHTML:'<i class="ce-icon-trash"></i>'}),n=o.draw.node("DIV","ce-toolbar__remove-confirmation",{}),r=o.draw.node("DIV","ce-toolbar__remove-confirm",{textContent:"Удалить блок"}),i=o.draw.node("DIV","ce-toolbar__remove-cancel",{textContent:"Отмена"});return t.addEventListener("click",o.toolbar.settings.removeButtonClicked,!1),r.addEventListener("click",o.toolbar.settings.confirmRemovingRequest,!1),i.addEventListener("click",o.toolbar.settings.cancelRemovingRequest,!1),n.appendChild(r),n.appendChild(i),e.appendChild(t),e.appendChild(n),o.toolbar.settings.setting=t,o.toolbar.settings.actions=n,e},e.removeButtonClicked=function(){var e=o.toolbar.settings.actions;e.classList.contains("opened")?o.toolbar.settings.hideRemoveActions():o.toolbar.settings.showRemoveActions(),o.toolbar.toolbox.close(),o.toolbar.settings.close()},e.cancelRemovingRequest=function(){o.toolbar.settings.actions.classList.remove("opened")},e.confirmRemovingRequest=function(){var e,t=o.content.currentNode;t.remove(),e=o.nodes.redactor.childNodes.length,0===e&&(o.content.currentNode=null,o.ui.addInitialBlock()),o.ui.saveInputs(),o.toolbar.close()},e.showRemoveActions=function(){o.toolbar.settings.actions.classList.add("opened")},e.hideRemoveActions=function(){o.toolbar.settings.actions.classList.remove("opened")},e}({})},function(e,t){"use strict";var o=codex.editor;e.exports=function(e){e.buttonsOpened=null,e.actionsOpened=null,e.wrappersOffset=null,e.storedSelection=null,e.show=function(){var t,n=o.content.currentNode,r=n.dataset.tool;if(t=o.tools[r],t.showInlineToolbar){var i=e.getSelectionText(),a=o.nodes.inlineToolbar.wrapper;i.length>0&&(o.toolbar.inline.move(),a.classList.add("opened"),o.toolbar.inline.showButtons())}},e.close=function(){var e=o.nodes.inlineToolbar.wrapper;e.classList.remove("opened")},e.move=function(){this.wrappersOffset||(this.wrappersOffset=this.getWrappersOffset());var e,t,n=this.getSelectionCoords(),r=0,i=o.nodes.inlineToolbar.wrapper;0===i.offsetHeight&&(r=40),e=n.x-this.wrappersOffset.left,t=n.y+window.scrollY-this.wrappersOffset.top-r-i.offsetHeight,i.style.transform="translate3D("+Math.floor(e)+"px, "+Math.floor(t)+"px, 0)",o.toolbar.inline.closeButtons(),o.toolbar.inline.closeAction()},e.toolClicked=function(e,t){switch(t){case"createLink":o.toolbar.inline.createLinkAction(e,t);break;default:o.toolbar.inline.defaultToolAction(t)}o.nodes.inlineToolbar.buttons.childNodes.forEach(o.toolbar.inline.hightlight)},e.getWrappersOffset=function(){var e=o.nodes.wrapper,t=this.getOffset(e);return this.wrappersOffset=t,t},e.getOffset=function(e){for(var t=0,o=0;e&&!isNaN(e.offsetLeft)&&!isNaN(e.offsetTop);)t+=e.offsetLeft+e.clientLeft,o+=e.offsetTop+e.clientTop,e=e.offsetParent;return{top:o,left:t}},e.getSelectionCoords=function(){var e,t=document.selection,o=0,n=0;if(t)"Control"!=t.type&&(e=t.createRange(),e.collapse(!0),o=e.boundingLeft,n=e.boundingTop);else if(window.getSelection&&(t=window.getSelection(),t.rangeCount&&(e=t.getRangeAt(0).cloneRange(),e.getClientRects))){e.collapse(!0);var r=e.getClientRects()[0];if(!r)return;o=r.left,n=r.top}return{x:o,y:n}},e.getSelectionText=function(){var e="";return window.getSelection&&(e=window.getSelection().toString()),e},e.showButtons=function(){var e=o.nodes.inlineToolbar.buttons;e.classList.add("opened"),o.toolbar.inline.buttonsOpened=!0,o.nodes.inlineToolbar.buttons.childNodes.forEach(o.toolbar.inline.hightlight)},e.closeButtons=function(){var e=o.nodes.inlineToolbar.buttons;e.classList.remove("opened"),o.toolbar.inline.buttonsOpened=!1},e.showActions=function(){var e=o.nodes.inlineToolbar.actions;e.classList.add("opened"),o.toolbar.inline.actionsOpened=!0},e.closeAction=function(){var e=o.nodes.inlineToolbar.actions;e.innerHTML="",e.classList.remove("opened"),o.toolbar.inline.actionsOpened=!1};var t=function(e){if(e.keyCode==o.core.keys.ENTER){var t=o.content.currentNode,n=o.toolbar.inline.storedSelection;o.toolbar.inline.restoreSelection(t,n),o.toolbar.inline.setAnchor(this.value),e.preventDefault(),e.stopImmediatePropagation(),o.toolbar.inline.clearRange()}};return e.createLinkAction=function(e){var n=this.isLinkActive(),r=o.content.currentNode,i=o.toolbar.inline.saveSelection(r);if(o.toolbar.inline.storedSelection=i,n)o.toolbar.inline.restoreSelection(r,i),o.toolbar.inline.defaultToolAction("unlink");else{var a=o.draw.inputForLink();o.nodes.inlineToolbar.actions.appendChild(a),o.toolbar.inline.closeButtons(),o.toolbar.inline.showActions(),a.focus(),e.preventDefault(),a.addEventListener("keydown",t,!1)}},e.isLinkActive=function(){var e=!1;return o.nodes.inlineToolbar.buttons.childNodes.forEach(function(t){var o=t.dataset.type;"link"==o&&t.classList.contains("hightlighted")&&(e=!0)}),e},e.defaultToolAction=function(e){document.execCommand(e,!1,null)},e.setAnchor=function(e){document.execCommand("createLink",!1,e),o.toolbar.inline.closeAction()},e.saveSelection=function(e){var t,o=window.getSelection().getRangeAt(0),n=o.cloneRange();return n.selectNodeContents(e),n.setEnd(o.startContainer,o.startOffset),t=n.toString().length,{start:t,end:t+o.toString().length}},e.restoreSelection=function(e,t){var o=document.createRange(),n=0;o.setStart(e,0),o.collapse(!0);for(var r,i,a=[e],s=!1,c=!1;!c&&(r=a.pop());)if(3==r.nodeType)i=n+r.length,!s&&t.start>=n&&t.start<=i&&(o.setStart(r,t.start-n),s=!0),s&&t.end>=n&&t.end<=i&&(o.setEnd(r,t.end-n),c=!0),n=i;else for(var l=r.childNodes.length;l--;)a.push(r.childNodes[l]);var d=window.getSelection();d.removeAllRanges(),d.addRange(o)},e.clearRange=function(){var e=window.getSelection();e.removeAllRanges()},e.hightlight=function(e){var t=e.dataset.type;document.queryCommandState(t)?o.toolbar.inline.setButtonHighlighted(e):o.toolbar.inline.removeButtonsHighLight(e);var n=window.getSelection(),r=n.anchorNode.parentNode;"A"==r.tagName&&"link"==t&&o.toolbar.inline.setButtonHighlighted(e)},e.setButtonHighlighted=function(e){if(e.classList.add("hightlighted"),"link"==e.dataset.type){var t=e.childNodes[0];t.classList.remove("ce-icon-link"),t.classList.add("ce-icon-unlink")}},e.removeButtonsHighLight=function(e){if(e.classList.remove("hightlighted"),"link"==e.dataset.type){var t=e.childNodes[0];t.classList.remove("ce-icon-unlink"),t.classList.add("ce-icon-link")}},e}({})},function(e,t){"use strict";var o=codex.editor;e.exports=function(e){return e.opened=!1,e.open=function(){o.toolbar.settings.opened&&o.toolbar.settings.close(),o.nodes.toolbox.classList.add("opened"),o.nodes.plusButton.classList.add("clicked"),o.toolbar.toolbox.opened=!0},e.close=function(){o.nodes.toolbox.classList.remove("opened"),o.nodes.plusButton.classList.remove("clicked"),o.toolbar.toolbox.opened=!1},e.leaf=function(){var e=o.toolbar.current,t=Object.keys(o.tools),n=o.nodes.toolbarButtons,r=0,i=void 0,a=void 0,s=void 0;if(e)for(r=t.indexOf(e)+1,a=t[r];!o.tools[a].displayInToolbox;)r++,a=t[r],r==t.length&&(r=0,a=t[r]);else for(s in o.tools){if(o.tools[s].displayInToolbox)break;r++}i=t[r];for(var c in n)n[c].classList.remove("selected");n[i].classList.add("selected"),o.toolbar.current=i},e.toolClicked=function(e){var t,n,r,i=["image","link","list","instagram","twitter","embed"],a=o.tools[o.toolbar.current],s=o.content.currentNode,c=o.caret.inputIndex;t=a.render(),r={block:t,type:a.type,stretched:!1},s&&i.indexOf(s.dataset.tool)===-1&&""===s.textContent.trim()?o.content.switchBlock(s,t,a.type):(o.content.insertBlock(r),c++),n=a.appendCallback,n&&"function"==typeof n&&n.call(e),window.setTimeout(function(){o.caret.setToBlock(c)},10),o.content.workingNodeChanged(),o.toolbar.move()},e}({})},function(e,t){"use strict";var o=codex.editor;e.exports=function(e){return e.globalKeydown=function(e){switch(e.keyCode){case o.core.keys.ENTER:o.callback.enterKeyPressed(e)}},e.redactorKeyDown=function(e){switch(e.keyCode){case o.core.keys.TAB:o.callback.tabKeyPressed(e);break;case o.core.keys.ENTER:o.callback.enterKeyPressedOnRedactorZone(e);break;case o.core.keys.ESC:o.callback.escapeKeyPressed(e);break;default:o.callback.defaultKeyPressed(e)}},e.globalKeyup=function(e){switch(e.keyCode){case o.core.keys.UP:case o.core.keys.LEFT:case o.core.keys.RIGHT:case o.core.keys.DOWN:o.callback.arrowKeyPressed(e)}},e.tabKeyPressed=function(e){o.toolbar.opened||o.toolbar.open(),o.toolbar.opened&&!o.toolbar.toolbox.opened?o.toolbar.toolbox.open():o.toolbar.toolbox.leaf(),e.preventDefault()},e.enterKeyPressed=function(){o.content.editorAreaHightlighted&&(o.caret.inputIndex=-1,o.callback.enterPressedOnBlock())},e.enterKeyPressedOnRedactorZone=function(e){"true"==e.target.contentEditable&&o.caret.saveCurrentInputIndex();var t=o.caret.getCurrentInputIndex()||0,n=o.content.currentNode,r=n.dataset.tool,i=o.toolbar.opened&&o.toolbar.current&&e.target==o.state.inputs[t],a=o.tools[r].enableLineBreaks,s=o.settings.initialBlockPlugin;if(i)return e.preventDefault(),o.toolbar.toolbox.toolClicked(e),o.toolbar.close(),e.stopPropagation(),void e.stopImmediatePropagation();if(e.shiftKey||a)return e.stopPropagation(),void e.stopImmediatePropagation();var c=window.getSelection(),l=c.anchorNode,d=o.caret.position.atTheEnd(),u=!1;if(e.shiftKey&&!a)return o.callback.enterPressedOnBlock(o.content.currentBlock,e),void e.preventDefault();if(u=l&&"true"!=l.parentNode.contentEditable,l.nodeType!=o.core.nodeTypes.TEXT||u||d){var p=o.content.isLastNode(l);p&&d&&(e.preventDefault(),e.stopPropagation(),e.stopImmediatePropagation(),o.core.log("ENTER clicked in last textNode. Create new BLOCK"),o.content.insertBlock({type:s,block:o.tools[s].render()},!0),o.toolbar.move(),o.toolbar.open(),o.toolbar.showPlusButton())}else e.preventDefault(),o.core.log("Splitting Text node..."),o.content.splitBlock(t),o.state.inputs[t+1].textContent.trim()||o.toolbar.showPlusButton();o.ui.saveInputs()},e.escapeKeyPressed=function(e){o.toolbar.close(),o.toolbar.toolbox.close(),e.preventDefault()},e.arrowKeyPressed=function(){o.content.workingNodeChanged(),o.toolbar.close(),o.toolbar.move()},e.defaultKeyPressed=function(){o.toolbar.close(),o.toolbar.inline.actionsOpened||(o.toolbar.inline.close(),o.content.clearMark())},e.redactorClicked=function(t){e.detectWhenClickedOnFirstLevelBlockArea(),o.content.workingNodeChanged(t.target),o.ui.saveInputs();var n,r=o.toolbar.inline.getSelectionText();if(0===r.length&&o.toolbar.inline.close(),"true"==t.target.contentEditable&&o.caret.saveCurrentInputIndex(),null===o.content.currentNode){var i=o.state.inputs.length>0?o.state.inputs.length-1:0;if(o.state.inputs.length&&(n=o.content.getFirstLevelBlock(o.state.inputs[i])),o.state.inputs.length&&""===o.state.inputs[i].textContent&&n.dataset.tool==o.settings.initialBlockPlugin)o.caret.setToBlock(i);else{var a=o.settings.initialBlockPlugin;o.content.insertBlock({type:a,block:o.tools[a].render()}),1===o.state.inputs.length?o.caret.setToBlock(i):o.caret.setToNextBlock(i)}o.toolbar.move(),o.toolbar.open()}else o.toolbar.move(),o.toolbar.open(),o.toolbar.settings.close(),o.toolbar.toolbox.close();var s=!o.content.currentNode.textContent.trim(),c=o.content.currentNode.dataset.tool,l=c==o.settings.initialBlockPlugin;o.toolbar.hidePlusButton(),o.content.markBlock(),l&&s&&o.toolbar.showPlusButton()},e.detectWhenClickedOnFirstLevelBlockArea=function(){var e=window.getSelection(),t=e.anchorNode,n=!1;if(0===e.rangeCount)o.content.editorAreaHightlighted=!0;else{for(o.core.isDomNode(t)||(t=t.parentNode),"true"==t.contentEditable&&(n=!0);"true"!=t.contentEditable&&(t=t.parentNode,"true"==t.contentEditable&&(n=!0),t!=document.body););o.content.editorAreaHightlighted=!n}},e.toolbarButtonClicked=function(e){var t=this;o.toolbar.current=t.dataset.type,o.toolbar.toolbox.toolClicked(e),o.toolbar.close()},e.plusButtonClicked=function(){o.nodes.toolbox.classList.contains("opened")?o.toolbar.toolbox.close():o.toolbar.toolbox.open()},e.blockKeydown=function(e){var t=this;switch(e.keyCode){case o.core.keys.DOWN:case o.core.keys.RIGHT:o.callback.blockRightOrDownArrowPressed();break;case o.core.keys.BACKSPACE:o.callback.backspacePressed(t,e);break;case o.core.keys.UP:case o.core.keys.LEFT:o.callback.blockLeftOrUpArrowPressed()}},e.blockRightOrDownArrowPressed=function(){var e,t=window.getSelection(),n=o.state.inputs,r=t.anchorNode;if(!r)return!1;for(;"true"!=r.contentEditable;)e=r.parentNode,r=e;for(var i=0;r!=n[i];)i++;if(!r.textContent)return void o.caret.setToNextBlock(i);var a,s,c=!1,l=!1;return a=r.childNodes[r.childNodes.length-1],s=o.core.isDomNode(a)?o.content.getDeepestTextNodeFromPosition(a,a.childNodes.length):a,c=t.anchorNode==s,l=s.length==t.anchorOffset,c&&l?void o.caret.setToNextBlock(i):(o.core.log("arrow [down|right] : caret does not reached the end"),!1)},e.blockLeftOrUpArrowPressed=function(){var e,t=window.getSelection(),n=o.state.inputs,r=t.anchorNode;if(!r)return!1;if(0!==t.anchorOffset)return!1;for(;"true"!=r.contentEditable;)e=r.parentNode,r=e;for(var i=0;r!=n[i];)i++;var a,s,c=!1,l=!1;return r.textContent?(a=r.childNodes[0],s=o.core.isDomNode(a)?o.content.getDeepestTextNodeFromPosition(a,0):a,c=t.anchorNode==s,l=0===t.anchorOffset,void(c&&l&&o.caret.setToPreviousBlock(i))):void o.caret.setToPreviousBlock(i);
},e.enterPressedOnBlock=function(){var e=o.settings.initialBlockPlugin;o.content.insertBlock({type:e,block:o.tools[e].render()},!0),o.toolbar.move(),o.toolbar.open()},e.backspacePressed=function(e,t){var n,r,i,a=o.caret.getCurrentInputIndex();if(e.textContent.trim()){if(n=o.content.getRange(),r=n.endOffset-n.startOffset,!o.caret.position.atStart()||r||!o.state.inputs[a-1])return;o.content.mergeBlocks(a)}r||e.remove(),i=o.nodes.redactor.childNodes.length,0===i?(o.content.currentNode=null,o.ui.addInitialBlock(),o.ui.saveInputs(),window.setTimeout(function(){o.caret.setToPreviousBlock(1)},10)):0!==o.caret.inputIndex?o.caret.setToPreviousBlock(o.caret.inputIndex):o.caret.setToNextBlock(o.caret.inputIndex),o.toolbar.move(),o.toolbar.opened||o.toolbar.open(),o.ui.saveInputs(),t.preventDefault()},e.blockPaste=function(e){var t=o.caret.getCurrentInputIndex(),n=o.state.inputs[t];window.setTimeout(function(){o.content.sanitize(n),e.preventDefault()},10),e.stopImmediatePropagation()},e._blockPasteCallback=function(){var e=o.caret.getCurrentInputIndex(),t=new MutationObserver(o.callback.handleMutationsOnPaste),n={attributes:!0,childList:!1,characterData:!1,subtree:!0};t.observe(o.state.inputs[e],n)},e.blockPasteCallback=function(e){e.preventDefault();var t,n,r=e.clipboardData.getData("text/html")||e.clipboardData.getData("text/plain"),i=o.draw.node("DIV","",{}),a=new o.sanitizer.init(o.sanitizer.Config.BASIC);n=document.createDocumentFragment(),t=a.clean(r),i.innerHTML=t;for(var s,c;s=i.firstChild;)c=n.appendChild(s);var l,d;l=window.getSelection(),d=l.getRangeAt(0),d.deleteContents(),d.insertNode(n),c&&(d=d.cloneRange(),d.setStartAfter(c),d.collapse(!0),l.removeAllRanges(),l.addRange(d))},e.handleMutationsOnPaste=function(e){var t=this;e.forEach(function(e){o.content.paste.call(t,e)})},e.showSettingsButtonClicked=function(){var e=o.content.currentNode.dataset.tool;o.toolbar.settings.toggle(e),o.toolbar.toolbox.close(),o.toolbar.settings.hideRemoveActions()},e}({})},function(e,t){"use strict";e.exports=function(e){return e.wrapper=function(){var e=document.createElement("div");return e.className+="codex-editor",e},e.redactor=function(){var e=document.createElement("div");return e.className+="ce-redactor",e},e.ceBlock=function(){var e=document.createElement("DIV");return e.className+="ce_block",e},e.toolbar=function(){var e=document.createElement("div");return e.className+="ce-toolbar",e},e.toolbarContent=function(){var e=document.createElement("DIV");return e.classList.add("ce-toolbar__content"),e},e.inlineToolbar=function(){var e=document.createElement("DIV");return e.className+="ce-toolbar-inline",e},e.inlineToolbarButtons=function(){var e=document.createElement("DIV");return e.className+="ce-toolbar-inline__buttons",e},e.inlineToolbarActions=function(){var e=document.createElement("DIV");return e.className+="ce-toolbar-inline__actions",e},e.inputForLink=function(){var e=document.createElement("INPUT");return e.type="input",e.className+="inputForLink",e.placeholder="Вставьте ссылку ...",e.setAttribute("form","defaultForm"),e.setAttribute("autofocus","autofocus"),e},e.alertsHolder=function(){var e=document.createElement("div");return e.classList.add("ce_notifications-block"),e},e.blockButtons=function(){var e=document.createElement("div");return e.className+="ce-toolbar__actions",e},e.blockSettings=function(){var e=document.createElement("div");return e.className+="ce-settings",e},e.defaultSettings=function(){var e=document.createElement("div");return e.classList.add("ce-settings_default"),e},e.pluginsSettings=function(){var e=document.createElement("div");return e.classList.add("ce-settings_plugin"),e},e.plusButton=function(){var e=document.createElement("span");return e.className="ce-toolbar__plus",e},e.settingsButton=function(){var e=document.createElement("span");return e.className="ce-toolbar__settings-btn",e.innerHTML='<i class="ce-icon-cog"></i>',e},e.toolbox=function(){var e=document.createElement("div");return e.className="ce-toolbar__tools",e},e.toolbarButton=function(e,t){var o=document.createElement("li"),n=document.createElement("i"),r=document.createElement("span");return o.dataset.type=e,o.setAttribute("title",e),n.classList.add(t),r.classList.add("ce_toolbar_tools--title"),o.appendChild(n),o.appendChild(r),o},e.toolbarButtonInline=function(e,t){var o=document.createElement("BUTTON"),n=document.createElement("I");return o.type="button",o.dataset.type=e,n.classList.add(t),o.appendChild(n),o},e.block=function(e,t){var o=document.createElement(e);return o.innerHTML=t||"",o},e.node=function(e,t,o){var n=document.createElement(e);if(t&&(n.className=t),o)for(var r in o)n[r]=o[r];return n},e}({})},function(e,t){"use strict";var o=codex.editor;e.exports=function(e){return e.inputIndex=null,e.offset=null,e.focusedNodeIndex=null,e.set=function(t,n,r){r=r||e.offset||0,n=n||e.focusedNodeIndex||0;var i,a=t.childNodes;if(i=0===a.length?t:a[n],"INPUT"==t.tagName)return void t.focus();o.core.isDomNode(i)&&(i=o.content.getDeepestTextNodeFromPosition(i,i.childNodes.length));var s=document.createRange(),c=window.getSelection();window.setTimeout(function(){s.setStart(i,r),s.setEnd(i,r),c.removeAllRanges(),c.addRange(s),o.caret.saveCurrentInputIndex()},20)},e.saveCurrentInputIndex=function(){var t,n=window.getSelection(),r=o.state.inputs,i=n.anchorNode;if(i){for(;"true"!=i.contentEditable;)t=i.parentNode,i=t;for(var a=0;i!=r[a];)a++;e.inputIndex=a}},e.getCurrentInputIndex=function(){return e.inputIndex},e.setToNextBlock=function(e){var t=o.state.inputs,n=t[e+1];if(!n)return void o.core.log("We are reached the end");if(!n.childNodes.length){var r=document.createTextNode("");n.appendChild(r)}o.caret.inputIndex=e+1,o.caret.set(n,0,0),o.content.workingNodeChanged(n)},e.setToBlock=function(e){var t=o.state.inputs,n=t[e];if(n){if(!n.childNodes.length){var r=document.createTextNode("");n.appendChild(r)}o.caret.inputIndex=e,o.caret.set(n,0,0),o.content.workingNodeChanged(n)}},e.setToPreviousBlock=function(e){e=e||0;var t,n,r,i=o.state.inputs,a=i[e-1];return a?(t=o.content.getDeepestTextNodeFromPosition(a,a.childNodes.length),n=t.length,a.childNodes.length||(r=document.createTextNode(""),a.appendChild(r)),o.caret.inputIndex=e-1,o.caret.set(a,a.childNodes.length-1,n),void o.content.workingNodeChanged(i[e-1])):void o.core.log("We are reached first node")},e.position={atStart:function(){var e=window.getSelection(),t=e.anchorOffset,n=e.anchorNode,r=o.content.getFirstLevelBlock(n),i=r.childNodes[0];o.core.isDomNode(n)||(n=n.parentNode);var a=n===i.childNodes[0],s=0===t;return a&&s},atTheEnd:function(){var e=window.getSelection(),t=e.anchorOffset,o=e.anchorNode;return!o||!o.length||t===o.length}},e}({})},function(e,t){"use strict";var o=codex.editor;e.exports=function(e){return e.errorThrown=function(e,t){o.notifications.send("This action is not available currently",t.type,!1)},e.send=function(e,t,n){var r=o.draw.block("div");r.textContent=e,r.classList.add("ce_notification-item","ce_notification-"+t,"flipInX"),n||(o.nodes.notifications.innerHTML=""),o.nodes.notifications.appendChild(r),window.setTimeout(function(){r.remove()},3e3)},e}({})},function(e,t){"use strict";var o=codex.editor;e.exports=function(e){return e.insertPastedContent=function(e,t){o.content.insertBlock({type:e.type,block:e.render({text:t.innerHTML})})},e.isFirstLevelBlock=function(e){return e.nodeType==o.core.nodeTypes.TAG&&e.classList.contains(o.ui.className.BLOCK_CLASSNAME)},e}({})},function(e,t,o){"use strict";var n=o(17);e.exports=function(e){var t={BASIC:{tags:{p:{},a:{href:!0,target:"_blank",rel:"nofollow"},i:{},b:{},strong:{},em:{},span:{}}}};return e.Config=t,e.init=n,e}({})},function(e,t,o){var n,r;!function(i,a){n=a,r="function"==typeof n?n.call(t,o,t,e):n,!(void 0!==r&&(e.exports=r))}(this,function(){function e(e){var t=e.tags,o=Object.keys(t),n=o.map(function(e){return typeof t[e]}).every(function(e){return"object"===e||"boolean"===e||"function"===e});if(!n)throw new Error("The configuration was invalid");this.config=e}function t(e){return s.indexOf(e.nodeName)!==-1}function o(e){return c.indexOf(e.nodeName)!==-1}function n(e){return document.createTreeWalker(e,NodeFilter.SHOW_TEXT|NodeFilter.SHOW_ELEMENT|NodeFilter.SHOW_COMMENT,null,!1)}function r(e,t,o){return"function"==typeof e.tags[t]?e.tags[t](o):e.tags[t]}function i(e,t){return"undefined"==typeof t||"boolean"==typeof t&&!t}function a(e,t,o){var n=e.name.toLowerCase();return t!==!0&&("function"==typeof t[n]?!t[n](e.value,o):"undefined"==typeof t[n]||(t[n]===!1||"string"==typeof t[n]&&t[n]!==e.value))}var s=["P","LI","TD","TH","DIV","H1","H2","H3","H4","H5","H6","PRE"],c=["A","B","STRONG","I","EM","SUB","SUP","U","STRIKE"];return e.prototype.clean=function(e){var t=document.createElement("div");return t.innerHTML=e,this._sanitize(t),t.innerHTML},e.prototype._sanitize=function(e){var s=n(e),c=s.firstChild();if(c)do if(!c._sanitized)if(c.nodeType!==Node.TEXT_NODE){if(c.nodeType===Node.COMMENT_NODE){e.removeChild(c),this._sanitize(e);break}var l,d=o(c);d&&(l=Array.prototype.some.call(c.childNodes,t));var u=!!e.parentNode,p=t(e)&&t(c)&&u,f=c.nodeName.toLowerCase(),g=r(this.config,f,c),b=d&&l;if(b||i(c,g)||!this.config.keepNestedBlockElements&&p){if("SCRIPT"!==c.nodeName&&"STYLE"!==c.nodeName)for(;c.childNodes.length>0;)e.insertBefore(c.childNodes[0],c);e.removeChild(c),this._sanitize(e);break}for(var h=0;h<c.attributes.length;h+=1){var v=c.attributes[h];a(v,g,c)&&(c.removeAttribute(v.name),h-=1)}this._sanitize(c),c._sanitized=!0}else if(""===c.data.trim()&&(c.previousElementSibling&&t(c.previousElementSibling)||c.nextElementSibling&&t(c.nextElementSibling))){e.removeChild(c),this._sanitize(e);break}while(c=s.nextSibling())},e})}]);
>>>>>>> e71a1240
//# sourceMappingURL=codex-editor.js.map<|MERGE_RESOLUTION|>--- conflicted
+++ resolved
@@ -1,4 +1,3 @@
-<<<<<<< HEAD
 var codex =
 /******/ (function(modules) { // webpackBootstrap
 /******/ 	// The module cache
@@ -209,196 +208,215 @@
 	 * @version 1.1.2
 	 */
 	
-	var core = function (core) {
-	
-	    /**
-	     * @public
-	     *
-	     * Editor preparing method
-	     * @return Promise
-	     */
-	    core.prepare = function (userSettings) {
-	
-	        return new Promise(function (resolve, reject) {
-	
-	            if (userSettings) {
-	
-	                codex.settings.tools = userSettings.tools || codex.settings.tools;
-	            }
-	
-	            if (userSettings.data) {
-	                codex.state.blocks = userSettings.data;
-	            }
-	
-	            if (userSettings.initialBlockPlugin) {
-	                codex.settings.initialBlockPlugin = userSettings.initialBlockPlugin;
-	            }
-	
-	            if (userSettings.uploadImagesUrl) {
-	                codex.settings.uploadImagesUrl = userSettings.uploadImagesUrl;
-	            }
-	
-	            codex.nodes.textarea = document.getElementById(userSettings.textareaId || codex.settings.textareaId);
-	
-	            if (_typeof(codex.nodes.textarea) === undefined || codex.nodes.textarea === null) {
-	                reject(Error("Textarea wasn't found by ID: #" + userSettings.textareaId));
-	            } else {
-	                resolve();
-	            }
-	        });
-	    };
-	
-	    /**
-	     * Logging method
-	     * @param type = ['log', 'info', 'warn']
-	     */
-	    core.log = function (msg, type, arg) {
-	
-	        type = type || 'log';
-	
-	        if (!arg) {
-	            arg = msg || 'undefined';
-	            msg = '[codex-editor]:      %o';
-	        } else {
-	            msg = '[codex-editor]:      ' + msg;
-	        }
-	
-	        try {
-	            if ('console' in window && console[type]) {
-	                if (arg) console[type](msg, arg);else console[type](msg);
-	            }
-	        } catch (e) {}
-	    };
-	
-	    /**
-	     * @protected
-	     *
-	     * Helper for insert one element after another
-	     */
-	    core.insertAfter = function (target, element) {
-	        target.parentNode.insertBefore(element, target.nextSibling);
-	    };
-	
-	    /**
-	     * @const
-	     *
-	     * Readable DOM-node types map
-	     */
-	    core.nodeTypes = {
-	        TAG: 1,
-	        TEXT: 3,
-	        COMMENT: 8
-	    };
-	
-	    /**
-	     * @const
-	     * Readable keys map
-	     */
-	    core.keys = { BACKSPACE: 8, TAB: 9, ENTER: 13, SHIFT: 16, CTRL: 17, ALT: 18, ESC: 27, SPACE: 32, LEFT: 37, UP: 38, DOWN: 40, RIGHT: 39, DELETE: 46, META: 91 };
-	
-	    /**
-	     * @protected
-	     *
-	     * Check object for DOM node
-	     */
-	    core.isDomNode = function (el) {
-	        return el && (typeof el === 'undefined' ? 'undefined' : _typeof(el)) === 'object' && el.nodeType && el.nodeType == this.nodeTypes.TAG;
-	    };
-	
-	    /**
-	     * Native Ajax
-	     */
-	    core.ajax = function (data) {
-	
-	        if (!data || !data.url) {
-	            return;
-	        }
-	
-	        var XMLHTTP = window.XMLHttpRequest ? new XMLHttpRequest() : new ActiveXObject("Microsoft.XMLHTTP"),
-	            success_function = function success_function() {},
-	            params = '',
-	            obj;
-	
-	        data.async = true;
-	        data.type = data.type || 'GET';
-	        data.data = data.data || '';
-	        data['content-type'] = data['content-type'] || 'application/json; charset=utf-8';
-	        success_function = data.success || success_function;
-	
-	        if (data.type == 'GET' && data.data) {
-	
-	            data.url = /\?/.test(data.url) ? data.url + '&' + data.data : data.url + '?' + data.data;
-	        } else {
-	
-	            for (obj in data.data) {
-	                params += obj + '=' + encodeURIComponent(data.data[obj]) + '&';
-	            }
-	        }
-	
-	        if (data.withCredentials) {
-	            XMLHTTP.withCredentials = true;
-	        }
-	
-	        if (data.beforeSend && typeof data.beforeSend == 'function') {
-	            data.beforeSend.call();
-	        }
-	
-	        XMLHTTP.open(data.type, data.url, data.async);
-	        XMLHTTP.setRequestHeader("X-Requested-With", "XMLHttpRequest");
-	        XMLHTTP.setRequestHeader("Content-type", "application/x-www-form-urlencoded");
-	
-	        XMLHTTP.onreadystatechange = function () {
-	            if (XMLHTTP.readyState == 4 && XMLHTTP.status == 200) {
-	                success_function(XMLHTTP.responseText);
-	            }
-	        };
-	
-	        XMLHTTP.send(params);
-	    };
-	
-	    /**
-	    * Appends script to head of document
-	    * @return Promise
-	    */
-	    core.importScript = function (scriptPath, instanceName) {
-	
-	        return new Promise(function (resolve, reject) {
-	
-	            var instancePrefix = 'cdx-script-';
-	
-	            var script = void 0;
-	
-	            /** Script is already loaded */
-	            if (!instanceName) {
-	                reject('Instance name is missed');
-	            } else if (document.getElementById(instancePrefix + instanceName)) {
-	                resolve(scriptPath);
-	            }
-	
-	            script = document.createElement('SCRIPT');
-	            script.async = true;
-	            script.defer = true;
-	            script.id = instancePrefix + instanceName;
-	
-	            script.onload = function () {
-	
-	                resolve(scriptPath);
+	var editor = codex.editor;
+	
+	module.exports = function (core) {
+	
+	            /**
+	             * @public
+	             *
+	             * Editor preparing method
+	             * @return Promise
+	             */
+	            core.prepare = function (userSettings) {
+	
+	                        return new Promise(function (resolve, reject) {
+	
+	                                    if (userSettings) {
+	
+	                                                editor.settings.tools = userSettings.tools || editor.settings.tools;
+	                                    }
+	
+	                                    if (userSettings.data) {
+	
+	                                                editor.state.blocks = userSettings.data;
+	                                    }
+	
+	                                    if (userSettings.initialBlockPlugin) {
+	
+	                                                editor.settings.initialBlockPlugin = userSettings.initialBlockPlugin;
+	                                    }
+	
+	                                    if (userSettings.uploadImagesUrl) {
+	
+	                                                editor.settings.uploadImagesUrl = userSettings.uploadImagesUrl;
+	                                    }
+	
+	                                    editor.nodes.textarea = document.getElementById(userSettings.textareaId || editor.settings.textareaId);
+	
+	                                    if (_typeof(editor.nodes.textarea) === undefined || editor.nodes.textarea === null) {
+	
+	                                                reject(Error("Textarea wasn't found by ID: #" + userSettings.textareaId));
+	                                    } else {
+	
+	                                                resolve();
+	                                    }
+	                        });
 	            };
 	
-	            script.onerror = function () {
-	
-	                reject(scriptPath);
+	            /**
+	             * Logging method
+	             * @param type = ['log', 'info', 'warn']
+	             */
+	            core.log = function (msg, type, arg) {
+	
+	                        type = type || 'log';
+	
+	                        if (!arg) {
+	
+	                                    arg = msg || 'undefined';
+	                                    msg = '[codex-editor]:      %o';
+	                        } else {
+	
+	                                    msg = '[codex-editor]:      ' + msg;
+	                        }
+	
+	                        try {
+	
+	                                    if ('console' in window && window.console[type]) {
+	
+	                                                if (arg) window.console[type](msg, arg);else window.console[type](msg);
+	                                    }
+	                        } catch (e) {}
 	            };
 	
-	            script.src = scriptPath;
-	            document.head.appendChild(script);
-	        });
-	    };
-	
-	    return core;
+	            /**
+	             * @protected
+	             *
+	             * Helper for insert one element after another
+	             */
+	            core.insertAfter = function (target, element) {
+	
+	                        target.parentNode.insertBefore(element, target.nextSibling);
+	            };
+	
+	            /**
+	             * @const
+	             *
+	             * Readable DOM-node types map
+	             */
+	            core.nodeTypes = {
+	                        TAG: 1,
+	                        TEXT: 3,
+	                        COMMENT: 8
+	            };
+	
+	            /**
+	             * @const
+	             * Readable keys map
+	             */
+	            core.keys = { BACKSPACE: 8, TAB: 9, ENTER: 13, SHIFT: 16, CTRL: 17, ALT: 18, ESC: 27, SPACE: 32, LEFT: 37, UP: 38, DOWN: 40, RIGHT: 39, DELETE: 46, META: 91 };
+	
+	            /**
+	             * @protected
+	             *
+	             * Check object for DOM node
+	             */
+	            core.isDomNode = function (el) {
+	
+	                        return el && (typeof el === 'undefined' ? 'undefined' : _typeof(el)) === 'object' && el.nodeType && el.nodeType == this.nodeTypes.TAG;
+	            };
+	
+	            /**
+	             * Native Ajax
+	             */
+	            core.ajax = function (data) {
+	
+	                        if (!data || !data.url) {
+	
+	                                    return;
+	                        }
+	
+	                        var XMLHTTP = window.XMLHttpRequest ? new XMLHttpRequest() : new ActiveXObject('Microsoft.XMLHTTP'),
+	                            successFunction = function successFunction() {},
+	                            params = '',
+	                            obj;
+	
+	                        data.async = true;
+	                        data.type = data.type || 'GET';
+	                        data.data = data.data || '';
+	                        data['content-type'] = data['content-type'] || 'application/json; charset=utf-8';
+	                        successFunction = data.success || successFunction;
+	
+	                        if (data.type == 'GET' && data.data) {
+	
+	                                    data.url = /\?/.test(data.url) ? data.url + '&' + data.data : data.url + '?' + data.data;
+	                        } else {
+	
+	                                    for (obj in data.data) {
+	
+	                                                params += obj + '=' + encodeURIComponent(data.data[obj]) + '&';
+	                                    }
+	                        }
+	
+	                        if (data.withCredentials) {
+	
+	                                    XMLHTTP.withCredentials = true;
+	                        }
+	
+	                        if (data.beforeSend && typeof data.beforeSend == 'function') {
+	
+	                                    data.beforeSend.call();
+	                        }
+	
+	                        XMLHTTP.open(data.type, data.url, data.async);
+	                        XMLHTTP.setRequestHeader('X-Requested-With', 'XMLHttpRequest');
+	                        XMLHTTP.setRequestHeader('Content-type', 'application/x-www-form-urlencoded');
+	
+	                        XMLHTTP.onreadystatechange = function () {
+	
+	                                    if (XMLHTTP.readyState == 4 && XMLHTTP.status == 200) {
+	
+	                                                successFunction(XMLHTTP.responseText);
+	                                    }
+	                        };
+	
+	                        XMLHTTP.send(params);
+	            };
+	
+	            /**
+	            * Appends script to head of document
+	            * @return Promise
+	            */
+	            core.importScript = function (scriptPath, instanceName) {
+	
+	                        return new Promise(function (resolve, reject) {
+	
+	                                    var instancePrefix = 'cdx-script-';
+	
+	                                    var script = void 0;
+	
+	                                    /** Script is already loaded */
+	                                    if (!instanceName) {
+	
+	                                                reject('Instance name is missed');
+	                                    } else if (document.getElementById(instancePrefix + instanceName)) {
+	
+	                                                resolve(scriptPath);
+	                                    }
+	
+	                                    script = document.createElement('SCRIPT');
+	                                    script.async = true;
+	                                    script.defer = true;
+	                                    script.id = instancePrefix + instanceName;
+	
+	                                    script.onload = function () {
+	
+	                                                resolve(scriptPath);
+	                                    };
+	
+	                                    script.onerror = function () {
+	
+	                                                reject(scriptPath);
+	                                    };
+	
+	                                    script.src = scriptPath;
+	                                    document.head.appendChild(script);
+	                        });
+	            };
+	
+	            return core;
 	}({});
-	
-	module.exports = core;
 
 /***/ },
 /* 3 */
@@ -827,8 +845,9 @@
 	 * @author Codex Team
 	 * @version 1.0
 	 */
-	
-	var transport = function (transport) {
+	var editor = codex.editor;
+	
+	module.exports = function (transport) {
 	
 	    transport.input = null;
 	
@@ -842,9 +861,9 @@
 	        var input = document.createElement('INPUT');
 	
 	        input.type = 'file';
-	        input.addEventListener('change', codex.transport.fileSelected);
-	
-	        codex.transport.input = input;
+	        input.addEventListener('change', editor.transport.fileSelected);
+	
+	        editor.transport.input = input;
 	    };
 	
 	    /** Clear input when files is uploaded */
@@ -859,23 +878,21 @@
 	
 	    /**
 	     * Callback for file selection
+	     * @param {Event} event
 	     */
-	    transport.fileSelected = function (event) {
+	    transport.fileSelected = function () {
 	
 	        var input = this,
 	            files = input.files,
-	            filesLength = files.length,
-	            formdData = new FormData(),
-	            file,
-	            i;
+	            formdData = new FormData();
 	
 	        formdData.append('files', files[0], files[0].name);
 	
-	        codex.transport.ajax({
+	        editor.transport.ajax({
 	            data: formdData,
-	            beforeSend: codex.transport.arguments.beforeSend,
-	            success: codex.transport.arguments.success,
-	            error: codex.transport.arguments.error
+	            beforeSend: editor.transport.arguments.beforeSend,
+	            success: editor.transport.arguments.success,
+	            error: editor.transport.arguments.error
 	        });
 	    };
 	
@@ -891,6 +908,7 @@
 	
 	    /**
 	     * Ajax requests module
+	     * @todo use core.ajax
 	     */
 	    transport.ajax = function (params) {
 	
@@ -901,15 +919,18 @@
 	
 	        beforeSend();
 	
-	        xhr.open('POST', codex.settings.uploadImagesUrl, true);
-	
-	        xhr.setRequestHeader("X-Requested-With", "XMLHttpRequest");
+	        xhr.open('POST', editor.settings.uploadImagesUrl, true);
+	
+	        xhr.setRequestHeader('X-Requested-With', 'XMLHttpRequest');
 	
 	        xhr.onload = function () {
+	
 	            if (xhr.status === 200) {
+	
 	                success(xhr.responseText);
 	            } else {
-	                console.log("request error: %o", xhr);
+	
+	                editor.core.log('request error: %o', xhr);
 	                error();
 	            }
 	        };
@@ -920,8 +941,6 @@
 	
 	    return transport;
 	}({});
-	
-	module.exports = transport;
 
 /***/ },
 /* 5 */
@@ -936,163 +955,167 @@
 	 * @version 1.0
 	 */
 	
-	var renderer = function (renderer) {
-	
-	    /**
-	     * Asyncronously parses input JSON to redactor blocks
-	     */
-	    renderer.makeBlocksFromData = function () {
-	
-	        /**
-	         * If redactor is empty, add first paragraph to start writing
-	         */
-	        if (!codex.state.blocks.items.length) {
-	
-	            codex.ui.addInitialBlock();
-	            return;
-	        }
-	
-	        Promise.resolve()
-	
-	        /** First, get JSON from state */
-	        .then(function () {
-	            return codex.state.blocks;
-	        })
-	
-	        /** Then, start to iterate they */
-	        .then(codex.renderer.appendBlocks)
-	
-	        /** Write log if something goes wrong */
-	        .catch(function (error) {
-	            codex.core.log('Error while parsing JSON: %o', 'error', error);
-	        });
-	    };
-	
-	    /**
-	     * Parses JSON to blocks
-	     * @param {object} data
-	     * @return Primise -> nodeList
-	     */
-	    renderer.appendBlocks = function (data) {
-	
-	        var blocks = data.items;
-	
-	        /**
-	         * Sequence of one-by-one blocks appending
-	         * Uses to save blocks order after async-handler
-	         */
-	        var nodeSequence = Promise.resolve();
-	
-	        for (var index = 0; index < blocks.length; index++) {
-	
-	            /** Add node to sequence at specified index */
-	            codex.renderer.appendNodeAtIndex(nodeSequence, blocks, index);
-	        }
-	    };
-	
-	    /**
-	     * Append node at specified index
-	     */
-	    renderer.appendNodeAtIndex = function (nodeSequence, blocks, index) {
-	
-	        /** We need to append node to sequence */
-	        nodeSequence
-	
-	        /** first, get node async-aware */
-	        .then(function () {
-	
-	            return codex.renderer.getNodeAsync(blocks, index);
-	        })
-	
-	        /**
-	         * second, compose editor-block from JSON object
-	         */
-	        .then(codex.renderer.createBlockFromData)
-	
-	        /**
-	         * now insert block to redactor
-	         */
-	        .then(function (blockData) {
-	
-	            /**
-	             * blockData has 'block', 'type' and 'stretched' information
-	             */
-	            codex.content.insertBlock(blockData);
-	
-	            /** Pass created block to next step */
-	            return blockData.block;
-	        })
-	
-	        /** Log if something wrong with node */
-	        .catch(function (error) {
-	            codex.core.log('Node skipped while parsing because %o', 'error', error);
-	        });
-	    };
-	
-	    /**
-	     * Asynchronously returns block data from blocksList by index
-	     * @return Promise to node
-	     */
-	    renderer.getNodeAsync = function (blocksList, index) {
-	
-	        return Promise.resolve().then(function () {
-	
-	            return blocksList[index];
-	        });
-	    };
-	
-	    /**
-	     * Creates editor block by JSON-data
-	     *
-	     * @uses render method of each plugin
-	     *
-	     * @param {object} blockData looks like
-	     *                            { header : {
-	     *                                            text: '',
-	     *                                            type: 'H3', ...
-	     *                                        }
-	     *                            }
-	     * @return {object} with type and Element
-	     */
-	    renderer.createBlockFromData = function (blockData) {
-	
-	        /** New parser */
-	        var pluginName = blockData.type,
-	            cover = blockData.cover;
-	
-	        /** Get first key of object that stores plugin name */
-	        // for (var pluginName in blockData) break;
-	
-	        /** Check for plugin existance */
-	        if (!codex.tools[pluginName]) {
-	            throw Error('Plugin \xAB' + pluginName + '\xBB not found');
-	        }
-	
-	        /** Check for plugin having render method */
-	        if (typeof codex.tools[pluginName].render != 'function') {
-	
-	            throw Error('Plugin \xAB' + pluginName + '\xBB must have \xABrender\xBB method');
-	        }
-	
-	        /** New Parser */
-	        var block = codex.tools[pluginName].render(blockData.data);
-	
-	        /** is first-level block stretched */
-	        var stretched = codex.tools[pluginName].isStretched || false;
-	
-	        /** Retrun type and block */
-	        return {
-	            type: pluginName,
-	            block: block,
-	            stretched: stretched,
-	            cover: cover
-	        };
-	    };
-	
-	    return renderer;
+	var editor = codex.editor;
+	
+	module.exports = function (renderer) {
+	
+	        /**
+	         * Asyncronously parses input JSON to redactor blocks
+	         */
+	        renderer.makeBlocksFromData = function () {
+	
+	                /**
+	                 * If redactor is empty, add first paragraph to start writing
+	                 */
+	                if (!editor.state.blocks.items.length) {
+	
+	                        editor.ui.addInitialBlock();
+	                        return;
+	                }
+	
+	                Promise.resolve()
+	
+	                /** First, get JSON from state */
+	                .then(function () {
+	
+	                        return editor.state.blocks;
+	                })
+	
+	                /** Then, start to iterate they */
+	                .then(editor.renderer.appendBlocks)
+	
+	                /** Write log if something goes wrong */
+	                .catch(function (error) {
+	
+	                        editor.core.log('Error while parsing JSON: %o', 'error', error);
+	                });
+	        };
+	
+	        /**
+	         * Parses JSON to blocks
+	         * @param {object} data
+	         * @return Primise -> nodeList
+	         */
+	        renderer.appendBlocks = function (data) {
+	
+	                var blocks = data.items;
+	
+	                /**
+	                 * Sequence of one-by-one blocks appending
+	                 * Uses to save blocks order after async-handler
+	                 */
+	                var nodeSequence = Promise.resolve();
+	
+	                for (var index = 0; index < blocks.length; index++) {
+	
+	                        /** Add node to sequence at specified index */
+	                        editor.renderer.appendNodeAtIndex(nodeSequence, blocks, index);
+	                }
+	        };
+	
+	        /**
+	         * Append node at specified index
+	         */
+	        renderer.appendNodeAtIndex = function (nodeSequence, blocks, index) {
+	
+	                /** We need to append node to sequence */
+	                nodeSequence
+	
+	                /** first, get node async-aware */
+	                .then(function () {
+	
+	                        return editor.renderer.getNodeAsync(blocks, index);
+	                })
+	
+	                /**
+	                 * second, compose editor-block from JSON object
+	                 */
+	                .then(editor.renderer.createBlockFromData)
+	
+	                /**
+	                 * now insert block to redactor
+	                 */
+	                .then(function (blockData) {
+	
+	                        /**
+	                         * blockData has 'block', 'type' and 'stretched' information
+	                         */
+	                        editor.content.insertBlock(blockData);
+	
+	                        /** Pass created block to next step */
+	                        return blockData.block;
+	                })
+	
+	                /** Log if something wrong with node */
+	                .catch(function (error) {
+	
+	                        editor.core.log('Node skipped while parsing because %o', 'error', error);
+	                });
+	        };
+	
+	        /**
+	         * Asynchronously returns block data from blocksList by index
+	         * @return Promise to node
+	         */
+	        renderer.getNodeAsync = function (blocksList, index) {
+	
+	                return Promise.resolve().then(function () {
+	
+	                        return blocksList[index];
+	                });
+	        };
+	
+	        /**
+	         * Creates editor block by JSON-data
+	         *
+	         * @uses render method of each plugin
+	         *
+	         * @param {object} blockData looks like
+	         *                            { header : {
+	         *                                            text: '',
+	         *                                            type: 'H3', ...
+	         *                                        }
+	         *                            }
+	         * @return {object} with type and Element
+	         */
+	        renderer.createBlockFromData = function (blockData) {
+	
+	                /** New parser */
+	                var pluginName = blockData.type,
+	                    cover = blockData.cover;
+	
+	                /** Get first key of object that stores plugin name */
+	                // for (var pluginName in blockData) break;
+	
+	                /** Check for plugin existance */
+	                if (!editor.tools[pluginName]) {
+	
+	                        throw Error('Plugin \xAB' + pluginName + '\xBB not found');
+	                }
+	
+	                /** Check for plugin having render method */
+	                if (typeof editor.tools[pluginName].render != 'function') {
+	
+	                        throw Error('Plugin \xAB' + pluginName + '\xBB must have \xABrender\xBB method');
+	                }
+	
+	                /** New Parser */
+	                var block = editor.tools[pluginName].render(blockData.data);
+	
+	                /** is first-level block stretched */
+	                var stretched = editor.tools[pluginName].isStretched || false;
+	
+	                /** Retrun type and block */
+	                return {
+	                        type: pluginName,
+	                        block: block,
+	                        stretched: stretched,
+	                        cover: cover
+	                };
+	        };
+	
+	        return renderer;
 	}({});
-	
-	module.exports = renderer;
 
 /***/ },
 /* 6 */
@@ -1996,13 +2019,14 @@
 	 * @author Codex Team
 	 * @version 1.0
 	 */
-	var toolbar = function (toolbar) {
-	
-	    toolbar.init = function () {
-	        toolbar.settings = __webpack_require__(9);
-	        toolbar.inline = __webpack_require__(10);
-	        toolbar.toolbox = __webpack_require__(11);
-	    };
+	
+	var editor = codex.editor;
+	
+	module.exports = function (toolbar) {
+	
+	    toolbar.settings = __webpack_require__(9);
+	    toolbar.inline = __webpack_require__(10);
+	    toolbar.toolbox = __webpack_require__(11);
 	
 	    /**
 	     * Margin between focused node and toolbar
@@ -2020,7 +2044,7 @@
 	     */
 	    toolbar.open = function () {
 	
-	        codex.nodes.toolbar.classList.add('opened');
+	        editor.nodes.toolbar.classList.add('opened');
 	        this.opened = true;
 	    };
 	
@@ -2029,18 +2053,19 @@
 	     */
 	    toolbar.close = function () {
 	
-	        codex.nodes.toolbar.classList.remove('opened');
+	        editor.nodes.toolbar.classList.remove('opened');
 	
 	        toolbar.opened = false;
 	        toolbar.current = null;
 	
-	        for (var button in codex.nodes.toolbarButtons) {
-	            codex.nodes.toolbarButtons[button].classList.remove('selected');
+	        for (var button in editor.nodes.toolbarButtons) {
+	
+	            editor.nodes.toolbarButtons[button].classList.remove('selected');
 	        }
 	
 	        /** Close toolbox when toolbar is not displayed */
-	        codex.toolbar.toolbox.close();
-	        codex.toolbar.settings.close();
+	        editor.toolbar.toolbox.close();
+	        editor.toolbar.settings.close();
 	    };
 	
 	    toolbar.toggle = function () {
@@ -2055,11 +2080,13 @@
 	    };
 	
 	    toolbar.hidePlusButton = function () {
-	        codex.nodes.plusButton.classList.add('hide');
+	
+	        editor.nodes.plusButton.classList.add('hide');
 	    };
 	
 	    toolbar.showPlusButton = function () {
-	        codex.nodes.plusButton.classList.remove('hide');
+	
+	        editor.nodes.plusButton.classList.remove('hide');
 	    };
 	
 	    /**
@@ -2068,31 +2095,27 @@
 	    toolbar.move = function () {
 	
 	        /** Close Toolbox when we move toolbar */
-	        codex.toolbar.toolbox.close();
-	
-	        if (!codex.content.currentNode) {
+	        editor.toolbar.toolbox.close();
+	
+	        if (!editor.content.currentNode) {
+	
 	            return;
 	        }
 	
-	        var toolbarHeight = codex.nodes.toolbar.clientHeight || codex.toolbar.defaultToolbarHeight,
-	            newYCoordinate = codex.content.currentNode.offsetTop - codex.toolbar.defaultToolbarHeight / 2 + codex.toolbar.defaultOffset;
-	
-	        codex.nodes.toolbar.style.transform = 'translate3D(0, ' + Math.floor(newYCoordinate) + 'px, 0)';
+	        var newYCoordinate = editor.content.currentNode.offsetTop - editor.toolbar.defaultToolbarHeight / 2 + editor.toolbar.defaultOffset;
+	
+	        editor.nodes.toolbar.style.transform = 'translate3D(0, ' + Math.floor(newYCoordinate) + 'px, 0)';
 	
 	        /** Close trash actions */
-	        codex.toolbar.settings.hideRemoveActions();
+	        editor.toolbar.settings.hideRemoveActions();
 	    };
 	
 	    return toolbar;
 	}({});
-	
-	toolbar.init();
-	
-	module.exports = toolbar;
 
 /***/ },
 /* 9 */
-/***/ function(module, exports, __webpack_require__) {
+/***/ function(module, exports) {
 
 	'use strict';
 	
@@ -2102,244 +2125,243 @@
 	 * @version 1.0.4
 	 */
 	
-	var settings = function (settings) {
-	
-	    settings.init = function () {
-	        __webpack_require__(7);
-	    };
-	
-	    settings.opened = false;
-	
-	    settings.setting = null;
-	    settings.actions = null;
-	
-	    settings.cover = null;
-	
-	    /**
-	     * Append and open settings
-	     */
-	    settings.open = function (toolType) {
-	
-	        /**
-	         * Append settings content
-	         * It's stored in tool.settings
-	         */
-	        if (!codex.tools[toolType] || !codex.tools[toolType].makeSettings) {
-	
-	            codex.core.log('Plugin \xAB' + toolType + '\xBB has no settings', 'warn');
-	            // codex.nodes.pluginSettings.innerHTML = `Плагин «${toolType}» не имеет настроек`;
-	        } else {
-	
-	            /**
-	             * Draw settings block
-	             */
-	            var settingsBlock = codex.tools[toolType].makeSettings();
-	            codex.nodes.pluginSettings.appendChild(settingsBlock);
-	        }
-	
-	        var currentBlock = codex.content.currentNode;
-	
-	        /** Open settings block */
-	        codex.nodes.blockSettings.classList.add('opened');
-	        codex.toolbar.settings.addDefaultSettings();
-	        this.opened = true;
-	    };
-	
-	    /**
-	     * Close and clear settings
-	     */
-	    settings.close = function () {
-	
-	        codex.nodes.blockSettings.classList.remove('opened');
-	        codex.nodes.pluginSettings.innerHTML = '';
-	
-	        this.opened = false;
-	    };
-	
-	    /**
-	     * @param {string} toolType - plugin type
-	     */
-	    settings.toggle = function (toolType) {
-	
-	        if (!this.opened) {
-	
-	            this.open(toolType);
-	        } else {
-	
-	            this.close();
-	        }
-	    };
-	
-	    /**
-	     * This function adds default core settings
-	     */
-	    settings.addDefaultSettings = function () {
-	
-	        /** list of default settings */
-	        var feedModeToggler;
-	
-	        /** Clear block and append initialized settings */
-	        codex.nodes.defaultSettings.innerHTML = '';
-	
-	        /** Init all default setting buttons */
-	        feedModeToggler = codex.toolbar.settings.makeFeedModeToggler();
-	
-	        /**
-	         * Fill defaultSettings
-	         */
-	
-	        /**
-	         * Button that enables/disables Feed-mode
-	         * Feed-mode means that block will be showed in articles-feed like cover
-	         */
-	        codex.nodes.defaultSettings.appendChild(feedModeToggler);
-	    };
-	
-	    /**
-	     * Cover setting.
-	     * This tune highlights block, so that it may be used for showing target block on main page
-	     * Draw different setting when block is marked for main page
-	     * If TRUE, then we show button that removes this selection
-	     * Also defined setting "Click" events will be listened and have separate callbacks
-	     *
-	     * @return {Element} node/button that we place in default settings block
-	     */
-	    settings.makeFeedModeToggler = function () {
-	
-	        var isFeedModeActivated = codex.toolbar.settings.isFeedModeActivated(),
-	            setting,
-	            data;
-	
-	        if (!isFeedModeActivated) {
-	
-	            data = {
-	                innerHTML: '<i class="ce-icon-newspaper"></i>Вывести в ленте'
-	            };
-	        } else {
-	
-	            data = {
-	                innerHTML: '<i class="ce-icon-newspaper"></i>Не выводить в ленте'
-	            };
-	        }
-	
-	        setting = codex.draw.node('DIV', codex.ui.className.SETTINGS_ITEM, data);
-	        setting.addEventListener('click', codex.toolbar.settings.updateFeedMode, false);
-	
-	        return setting;
-	    };
-	
-	    /**
-	     * Updates Feed-mode
-	     */
-	    settings.updateFeedMode = function () {
-	
-	        var currentNode = codex.content.currentNode;
-	
-	        currentNode.classList.toggle(codex.ui.className.BLOCK_IN_FEED_MODE);
-	
-	        codex.toolbar.settings.close();
-	    };
-	
-	    settings.isFeedModeActivated = function () {
-	
-	        var currentBlock = codex.content.currentNode;
-	
-	        if (currentBlock) {
-	            return currentBlock.classList.contains(codex.ui.className.BLOCK_IN_FEED_MODE);
-	        } else {
-	            return false;
-	        }
-	    };
-	
-	    /**
-	     * Here we will draw buttons and add listeners to components
-	     */
-	    settings.makeRemoveBlockButton = function () {
-	
-	        var removeBlockWrapper = codex.draw.node('SPAN', 'ce-toolbar__remove-btn', {}),
-	            settingButton = codex.draw.node('SPAN', 'ce-toolbar__remove-setting', { innerHTML: '<i class="ce-icon-trash"></i>' }),
-	            actionWrapper = codex.draw.node('DIV', 'ce-toolbar__remove-confirmation', {}),
-	            confirmAction = codex.draw.node('DIV', 'ce-toolbar__remove-confirm', { textContent: 'Удалить блок' }),
-	            cancelAction = codex.draw.node('DIV', 'ce-toolbar__remove-cancel', { textContent: 'Отмена' });
-	
-	        settingButton.addEventListener('click', codex.toolbar.settings.removeButtonClicked, false);
-	
-	        confirmAction.addEventListener('click', codex.toolbar.settings.confirmRemovingRequest, false);
-	
-	        cancelAction.addEventListener('click', codex.toolbar.settings.cancelRemovingRequest, false);
-	
-	        actionWrapper.appendChild(confirmAction);
-	        actionWrapper.appendChild(cancelAction);
-	
-	        removeBlockWrapper.appendChild(settingButton);
-	        removeBlockWrapper.appendChild(actionWrapper);
-	
-	        /** Save setting */
-	        codex.toolbar.settings.setting = settingButton;
-	        codex.toolbar.settings.actions = actionWrapper;
-	
-	        return removeBlockWrapper;
-	    };
-	
-	    settings.removeButtonClicked = function () {
-	
-	        var action = codex.toolbar.settings.actions;
-	
-	        if (action.classList.contains('opened')) {
-	            codex.toolbar.settings.hideRemoveActions();
-	        } else {
-	            codex.toolbar.settings.showRemoveActions();
-	        }
-	
-	        codex.toolbar.toolbox.close();
-	        codex.toolbar.settings.close();
-	    };
-	
-	    settings.cancelRemovingRequest = function () {
-	
-	        codex.toolbar.settings.actions.classList.remove('opened');
-	    };
-	
-	    settings.confirmRemovingRequest = function () {
-	
-	        var currentBlock = codex.content.currentNode,
-	            firstLevelBlocksCount;
-	
-	        currentBlock.remove();
-	
-	        firstLevelBlocksCount = codex.nodes.redactor.childNodes.length;
-	
-	        /**
-	         * If all blocks are removed
-	         */
-	        if (firstLevelBlocksCount === 0) {
-	
-	            /** update currentNode variable */
-	            codex.content.currentNode = null;
-	
-	            /** Inserting new empty initial block */
-	            codex.ui.addInitialBlock();
-	        }
-	
-	        codex.ui.saveInputs();
-	
-	        codex.toolbar.close();
-	    };
-	
-	    settings.showRemoveActions = function () {
-	        codex.toolbar.settings.actions.classList.add('opened');
-	    };
-	
-	    settings.hideRemoveActions = function () {
-	        codex.toolbar.settings.actions.classList.remove('opened');
-	    };
-	
-	    return settings;
+	var editor = codex.editor;
+	
+	module.exports = function (settings) {
+	
+	        settings.opened = false;
+	
+	        settings.setting = null;
+	        settings.actions = null;
+	
+	        settings.cover = null;
+	
+	        /**
+	         * Append and open settings
+	         */
+	        settings.open = function (toolType) {
+	
+	                /**
+	                 * Append settings content
+	                 * It's stored in tool.settings
+	                 */
+	                if (!editor.tools[toolType] || !editor.tools[toolType].makeSettings) {
+	
+	                        editor.core.log('Plugin \xAB' + toolType + '\xBB has no settings', 'warn');
+	                        // editor.nodes.pluginSettings.innerHTML = `Плагин «${toolType}» не имеет настроек`;
+	                } else {
+	
+	                        /**
+	                         * Draw settings block
+	                         */
+	                        var settingsBlock = editor.tools[toolType].makeSettings();
+	
+	                        editor.nodes.pluginSettings.appendChild(settingsBlock);
+	                }
+	
+	                /** Open settings block */
+	                editor.nodes.blockSettings.classList.add('opened');
+	                editor.toolbar.settings.addDefaultSettings();
+	                this.opened = true;
+	        };
+	
+	        /**
+	         * Close and clear settings
+	         */
+	        settings.close = function () {
+	
+	                editor.nodes.blockSettings.classList.remove('opened');
+	                editor.nodes.pluginSettings.innerHTML = '';
+	
+	                this.opened = false;
+	        };
+	
+	        /**
+	         * @param {string} toolType - plugin type
+	         */
+	        settings.toggle = function (toolType) {
+	
+	                if (!this.opened) {
+	
+	                        this.open(toolType);
+	                } else {
+	
+	                        this.close();
+	                }
+	        };
+	
+	        /**
+	         * This function adds default core settings
+	         */
+	        settings.addDefaultSettings = function () {
+	
+	                /** list of default settings */
+	                var feedModeToggler;
+	
+	                /** Clear block and append initialized settings */
+	                editor.nodes.defaultSettings.innerHTML = '';
+	
+	                /** Init all default setting buttons */
+	                feedModeToggler = editor.toolbar.settings.makeFeedModeToggler();
+	
+	                /**
+	                 * Fill defaultSettings
+	                 */
+	
+	                /**
+	                 * Button that enables/disables Feed-mode
+	                 * Feed-mode means that block will be showed in articles-feed like cover
+	                 */
+	                editor.nodes.defaultSettings.appendChild(feedModeToggler);
+	        };
+	
+	        /**
+	         * Cover setting.
+	         * This tune highlights block, so that it may be used for showing target block on main page
+	         * Draw different setting when block is marked for main page
+	         * If TRUE, then we show button that removes this selection
+	         * Also defined setting "Click" events will be listened and have separate callbacks
+	         *
+	         * @return {Element} node/button that we place in default settings block
+	         */
+	        settings.makeFeedModeToggler = function () {
+	
+	                var isFeedModeActivated = editor.toolbar.settings.isFeedModeActivated(),
+	                    setting,
+	                    data;
+	
+	                if (!isFeedModeActivated) {
+	
+	                        data = {
+	                                innerHTML: '<i class="ce-icon-newspaper"></i>Вывести в ленте'
+	                        };
+	                } else {
+	
+	                        data = {
+	                                innerHTML: '<i class="ce-icon-newspaper"></i>Не выводить в ленте'
+	                        };
+	                }
+	
+	                setting = editor.draw.node('DIV', editor.ui.className.SETTINGS_ITEM, data);
+	                setting.addEventListener('click', editor.toolbar.settings.updateFeedMode, false);
+	
+	                return setting;
+	        };
+	
+	        /**
+	         * Updates Feed-mode
+	         */
+	        settings.updateFeedMode = function () {
+	
+	                var currentNode = editor.content.currentNode;
+	
+	                currentNode.classList.toggle(editor.ui.className.BLOCK_IN_FEED_MODE);
+	
+	                editor.toolbar.settings.close();
+	        };
+	
+	        settings.isFeedModeActivated = function () {
+	
+	                var currentBlock = editor.content.currentNode;
+	
+	                if (currentBlock) {
+	
+	                        return currentBlock.classList.contains(editor.ui.className.BLOCK_IN_FEED_MODE);
+	                } else {
+	
+	                        return false;
+	                }
+	        };
+	
+	        /**
+	         * Here we will draw buttons and add listeners to components
+	         */
+	        settings.makeRemoveBlockButton = function () {
+	
+	                var removeBlockWrapper = editor.draw.node('SPAN', 'ce-toolbar__remove-btn', {}),
+	                    settingButton = editor.draw.node('SPAN', 'ce-toolbar__remove-setting', { innerHTML: '<i class="ce-icon-trash"></i>' }),
+	                    actionWrapper = editor.draw.node('DIV', 'ce-toolbar__remove-confirmation', {}),
+	                    confirmAction = editor.draw.node('DIV', 'ce-toolbar__remove-confirm', { textContent: 'Удалить блок' }),
+	                    cancelAction = editor.draw.node('DIV', 'ce-toolbar__remove-cancel', { textContent: 'Отмена' });
+	
+	                settingButton.addEventListener('click', editor.toolbar.settings.removeButtonClicked, false);
+	
+	                confirmAction.addEventListener('click', editor.toolbar.settings.confirmRemovingRequest, false);
+	
+	                cancelAction.addEventListener('click', editor.toolbar.settings.cancelRemovingRequest, false);
+	
+	                actionWrapper.appendChild(confirmAction);
+	                actionWrapper.appendChild(cancelAction);
+	
+	                removeBlockWrapper.appendChild(settingButton);
+	                removeBlockWrapper.appendChild(actionWrapper);
+	
+	                /** Save setting */
+	                editor.toolbar.settings.setting = settingButton;
+	                editor.toolbar.settings.actions = actionWrapper;
+	
+	                return removeBlockWrapper;
+	        };
+	
+	        settings.removeButtonClicked = function () {
+	
+	                var action = editor.toolbar.settings.actions;
+	
+	                if (action.classList.contains('opened')) {
+	
+	                        editor.toolbar.settings.hideRemoveActions();
+	                } else {
+	
+	                        editor.toolbar.settings.showRemoveActions();
+	                }
+	
+	                editor.toolbar.toolbox.close();
+	                editor.toolbar.settings.close();
+	        };
+	
+	        settings.cancelRemovingRequest = function () {
+	
+	                editor.toolbar.settings.actions.classList.remove('opened');
+	        };
+	
+	        settings.confirmRemovingRequest = function () {
+	
+	                var currentBlock = editor.content.currentNode,
+	                    firstLevelBlocksCount;
+	
+	                currentBlock.remove();
+	
+	                firstLevelBlocksCount = editor.nodes.redactor.childNodes.length;
+	
+	                /**
+	                 * If all blocks are removed
+	                 */
+	                if (firstLevelBlocksCount === 0) {
+	
+	                        /** update currentNode variable */
+	                        editor.content.currentNode = null;
+	
+	                        /** Inserting new empty initial block */
+	                        editor.ui.addInitialBlock();
+	                }
+	
+	                editor.ui.saveInputs();
+	
+	                editor.toolbar.close();
+	        };
+	
+	        settings.showRemoveActions = function () {
+	
+	                editor.toolbar.settings.actions.classList.add('opened');
+	        };
+	
+	        settings.hideRemoveActions = function () {
+	
+	                editor.toolbar.settings.actions.classList.remove('opened');
+	        };
+	
+	        return settings;
 	}({});
-	
-	settings.init();
-	
-	module.exports = settings;
 
 /***/ },
 /* 10 */
@@ -2356,503 +2378,543 @@
 	 * @author Codex Team
 	 * @version 1.0
 	 */
-	var inline = function (inline) {
-	
-	    inline.init = function () {};
-	
-	    inline.buttonsOpened = null;
-	    inline.actionsOpened = null;
-	    inline.wrappersOffset = null;
-	
-	    /**
-	     * saving selection that need for execCommand for styling
-	     *
-	     */
-	    inline.storedSelection = null;
-	
-	    /**
-	     * @protected
-	     *
-	     * Open inline toobar
-	     */
-	    inline.show = function () {
-	
-	        var currentNode = codex.content.currentNode,
-	            tool = currentNode.dataset.tool,
-	            plugin;
-	
-	        /**
-	         * tool allowed to open inline toolbar
-	         */
-	        plugin = codex.tools[tool];
-	
-	        if (!plugin.showInlineToolbar) return;
-	
-	        var selectedText = this.getSelectionText(),
-	            toolbar = codex.nodes.inlineToolbar.wrapper,
-	            buttons = codex.nodes.inlineToolbar.buttons;
-	
-	        if (selectedText.length > 0) {
-	
-	            /** Move toolbar and open */
-	            codex.toolbar.inline.move();
-	
-	            /** Open inline toolbar */
-	            toolbar.classList.add('opened');
-	
-	            /** show buttons of inline toolbar */
-	            codex.toolbar.inline.showButtons();
-	        }
-	    };
-	
-	    /**
-	     * @protected
-	     *
-	     * Closes inline toolbar
-	     */
-	    inline.close = function () {
-	        var toolbar = codex.nodes.inlineToolbar.wrapper;
-	        toolbar.classList.remove('opened');
-	    };
-	
-	    /**
-	     * @private
-	     *
-	     * Moving toolbar
-	     */
-	    inline.move = function () {
-	
-	        if (!this.wrappersOffset) {
-	            this.wrappersOffset = this.getWrappersOffset();
-	        }
-	
-	        var coords = this.getSelectionCoords(),
-	            defaultOffset = 0,
-	            toolbar = codex.nodes.inlineToolbar.wrapper,
-	            newCoordinateX,
-	            newCoordinateY;
-	
-	        if (toolbar.offsetHeight === 0) {
-	            defaultOffset = 40;
-	        }
-	
-	        newCoordinateX = coords.x - this.wrappersOffset.left;
-	        newCoordinateY = coords.y + window.scrollY - this.wrappersOffset.top - defaultOffset - toolbar.offsetHeight;
-	
-	        toolbar.style.transform = 'translate3D(' + Math.floor(newCoordinateX) + 'px, ' + Math.floor(newCoordinateY) + 'px, 0)';
-	
-	        /** Close everything */
-	        codex.toolbar.inline.closeButtons();
-	        codex.toolbar.inline.closeAction();
-	    };
-	
-	    /**
-	     * @private
-	     *
-	     * Tool Clicked
-	     */
-	
-	    inline.toolClicked = function (event, type) {
-	
-	        /**
-	         * For simple tools we use default browser function
-	         * For more complicated tools, we should write our own behavior
-	         */
-	        switch (type) {
-	            case 'createLink':
-	                codex.toolbar.inline.createLinkAction(event, type);break;
-	            default:
-	                codex.toolbar.inline.defaultToolAction(type);break;
-	        }
-	
-	        /**
-	         * highlight buttons
-	         * after making some action
-	         */
-	        codex.nodes.inlineToolbar.buttons.childNodes.forEach(codex.toolbar.inline.hightlight);
-	    };
-	
-	    /**
-	     * @private
-	     *
-	     * Saving wrappers offset in DOM
-	     */
-	    inline.getWrappersOffset = function () {
-	
-	        var wrapper = codex.nodes.wrapper,
-	            offset = this.getOffset(wrapper);
-	
-	        this.wrappersOffset = offset;
-	        return offset;
-	    };
-	
-	    /**
-	     * @private
-	     *
-	     * Calculates offset of DOM element
-	     *
-	     * @param el
-	     * @returns {{top: number, left: number}}
-	     */
-	    inline.getOffset = function (el) {
-	
-	        var _x = 0;
-	        var _y = 0;
-	
-	        while (el && !isNaN(el.offsetLeft) && !isNaN(el.offsetTop)) {
-	            _x += el.offsetLeft + el.clientLeft;
-	            _y += el.offsetTop + el.clientTop;
-	            el = el.offsetParent;
-	        }
-	        return { top: _y, left: _x };
-	    };
-	
-	    /**
-	     * @private
-	     *
-	     * Calculates position of selected text
-	     * @returns {{x: number, y: number}}
-	     */
-	    inline.getSelectionCoords = function () {
-	
-	        var sel = document.selection,
-	            range;
-	        var x = 0,
-	            y = 0;
-	
-	        if (sel) {
-	
-	            if (sel.type != "Control") {
-	                range = sel.createRange();
+	
+	var editor = codex.editor;
+	
+	module.exports = function (inline) {
+	
+	        inline.buttonsOpened = null;
+	        inline.actionsOpened = null;
+	        inline.wrappersOffset = null;
+	
+	        /**
+	         * saving selection that need for execCommand for styling
+	         *
+	         */
+	        inline.storedSelection = null;
+	
+	        /**
+	         * @protected
+	         *
+	         * Open inline toobar
+	         */
+	        inline.show = function () {
+	
+	                var currentNode = editor.content.currentNode,
+	                    tool = currentNode.dataset.tool,
+	                    plugin;
+	
+	                /**
+	                 * tool allowed to open inline toolbar
+	                 */
+	                plugin = editor.tools[tool];
+	
+	                if (!plugin.showInlineToolbar) return;
+	
+	                var selectedText = inline.getSelectionText(),
+	                    toolbar = editor.nodes.inlineToolbar.wrapper;
+	
+	                if (selectedText.length > 0) {
+	
+	                        /** Move toolbar and open */
+	                        editor.toolbar.inline.move();
+	
+	                        /** Open inline toolbar */
+	                        toolbar.classList.add('opened');
+	
+	                        /** show buttons of inline toolbar */
+	                        editor.toolbar.inline.showButtons();
+	                }
+	        };
+	
+	        /**
+	         * @protected
+	         *
+	         * Closes inline toolbar
+	         */
+	        inline.close = function () {
+	
+	                var toolbar = editor.nodes.inlineToolbar.wrapper;
+	
+	                toolbar.classList.remove('opened');
+	        };
+	
+	        /**
+	         * @private
+	         *
+	         * Moving toolbar
+	         */
+	        inline.move = function () {
+	
+	                if (!this.wrappersOffset) {
+	
+	                        this.wrappersOffset = this.getWrappersOffset();
+	                }
+	
+	                var coords = this.getSelectionCoords(),
+	                    defaultOffset = 0,
+	                    toolbar = editor.nodes.inlineToolbar.wrapper,
+	                    newCoordinateX,
+	                    newCoordinateY;
+	
+	                if (toolbar.offsetHeight === 0) {
+	
+	                        defaultOffset = 40;
+	                }
+	
+	                newCoordinateX = coords.x - this.wrappersOffset.left;
+	                newCoordinateY = coords.y + window.scrollY - this.wrappersOffset.top - defaultOffset - toolbar.offsetHeight;
+	
+	                toolbar.style.transform = 'translate3D(' + Math.floor(newCoordinateX) + 'px, ' + Math.floor(newCoordinateY) + 'px, 0)';
+	
+	                /** Close everything */
+	                editor.toolbar.inline.closeButtons();
+	                editor.toolbar.inline.closeAction();
+	        };
+	
+	        /**
+	         * @private
+	         *
+	         * Tool Clicked
+	         */
+	
+	        inline.toolClicked = function (event, type) {
+	
+	                /**
+	                 * For simple tools we use default browser function
+	                 * For more complicated tools, we should write our own behavior
+	                 */
+	                switch (type) {
+	                        case 'createLink':
+	                                editor.toolbar.inline.createLinkAction(event, type);break;
+	                        default:
+	                                editor.toolbar.inline.defaultToolAction(type);break;
+	                }
+	
+	                /**
+	                 * highlight buttons
+	                 * after making some action
+	                 */
+	                editor.nodes.inlineToolbar.buttons.childNodes.forEach(editor.toolbar.inline.hightlight);
+	        };
+	
+	        /**
+	         * @private
+	         *
+	         * Saving wrappers offset in DOM
+	         */
+	        inline.getWrappersOffset = function () {
+	
+	                var wrapper = editor.nodes.wrapper,
+	                    offset = this.getOffset(wrapper);
+	
+	                this.wrappersOffset = offset;
+	                return offset;
+	        };
+	
+	        /**
+	         * @private
+	         *
+	         * Calculates offset of DOM element
+	         *
+	         * @param el
+	         * @returns {{top: number, left: number}}
+	         */
+	        inline.getOffset = function (el) {
+	
+	                var _x = 0;
+	                var _y = 0;
+	
+	                while (el && !isNaN(el.offsetLeft) && !isNaN(el.offsetTop)) {
+	
+	                        _x += el.offsetLeft + el.clientLeft;
+	                        _y += el.offsetTop + el.clientTop;
+	                        el = el.offsetParent;
+	                }
+	                return { top: _y, left: _x };
+	        };
+	
+	        /**
+	         * @private
+	         *
+	         * Calculates position of selected text
+	         * @returns {{x: number, y: number}}
+	         */
+	        inline.getSelectionCoords = function () {
+	
+	                var sel = document.selection,
+	                    range;
+	                var x = 0,
+	                    y = 0;
+	
+	                if (sel) {
+	
+	                        if (sel.type != 'Control') {
+	
+	                                range = sel.createRange();
+	                                range.collapse(true);
+	                                x = range.boundingLeft;
+	                                y = range.boundingTop;
+	                        }
+	                } else if (window.getSelection) {
+	
+	                        sel = window.getSelection();
+	
+	                        if (sel.rangeCount) {
+	
+	                                range = sel.getRangeAt(0).cloneRange();
+	                                if (range.getClientRects) {
+	
+	                                        range.collapse(true);
+	                                        var rect = range.getClientRects()[0];
+	
+	                                        if (!rect) {
+	
+	                                                return;
+	                                        }
+	
+	                                        x = rect.left;
+	                                        y = rect.top;
+	                                }
+	                        }
+	                }
+	                return { x: x, y: y };
+	        };
+	
+	        /**
+	         * @private
+	         *
+	         * Returns selected text as String
+	         * @returns {string}
+	         */
+	        inline.getSelectionText = function () {
+	
+	                var selectedText = '';
+	
+	                // all modern browsers and IE9+
+	                if (window.getSelection) {
+	
+	                        selectedText = window.getSelection().toString();
+	                }
+	
+	                return selectedText;
+	        };
+	
+	        /** Opens buttons block */
+	        inline.showButtons = function () {
+	
+	                var buttons = editor.nodes.inlineToolbar.buttons;
+	
+	                buttons.classList.add('opened');
+	
+	                editor.toolbar.inline.buttonsOpened = true;
+	
+	                /** highlight buttons */
+	                editor.nodes.inlineToolbar.buttons.childNodes.forEach(editor.toolbar.inline.hightlight);
+	        };
+	
+	        /** Makes buttons disappear */
+	        inline.closeButtons = function () {
+	
+	                var buttons = editor.nodes.inlineToolbar.buttons;
+	
+	                buttons.classList.remove('opened');
+	
+	                editor.toolbar.inline.buttonsOpened = false;
+	        };
+	
+	        /** Open buttons defined action if exist */
+	        inline.showActions = function () {
+	
+	                var action = editor.nodes.inlineToolbar.actions;
+	
+	                action.classList.add('opened');
+	
+	                editor.toolbar.inline.actionsOpened = true;
+	        };
+	
+	        /** Close actions block */
+	        inline.closeAction = function () {
+	
+	                var action = editor.nodes.inlineToolbar.actions;
+	
+	                action.innerHTML = '';
+	                action.classList.remove('opened');
+	                editor.toolbar.inline.actionsOpened = false;
+	        };
+	
+	        /**
+	        * Callback for keydowns in inline toolbar "Insert link..." input
+	        */
+	        var inlineToolbarAnchorInputKeydown_ = function inlineToolbarAnchorInputKeydown_(event) {
+	
+	                if (event.keyCode != editor.core.keys.ENTER) {
+	
+	                        return;
+	                }
+	
+	                var editable = editor.content.currentNode,
+	                    storedSelection = editor.toolbar.inline.storedSelection;
+	
+	                editor.toolbar.inline.restoreSelection(editable, storedSelection);
+	                editor.toolbar.inline.setAnchor(this.value);
+	
+	                /**
+	                 * Preventing events that will be able to happen
+	                 */
+	                event.preventDefault();
+	                event.stopImmediatePropagation();
+	
+	                editor.toolbar.inline.clearRange();
+	        };
+	
+	        /** Action for link creation or for setting anchor */
+	        inline.createLinkAction = function (event) {
+	
+	                var isActive = this.isLinkActive();
+	
+	                var editable = editor.content.currentNode,
+	                    storedSelection = editor.toolbar.inline.saveSelection(editable);
+	
+	                /** Save globally selection */
+	                editor.toolbar.inline.storedSelection = storedSelection;
+	
+	                if (isActive) {
+	
+	                        /**
+	                         * Changing stored selection. if we want to remove anchor from word
+	                         * we should remove anchor from whole word, not only selected part.
+	                         * The solution is than we get the length of current link
+	                         * Change start position to - end of selection minus length of anchor
+	                         */
+	                        editor.toolbar.inline.restoreSelection(editable, storedSelection);
+	
+	                        editor.toolbar.inline.defaultToolAction('unlink');
+	                } else {
+	
+	                        /** Create input and close buttons */
+	                        var action = editor.draw.inputForLink();
+	
+	                        editor.nodes.inlineToolbar.actions.appendChild(action);
+	
+	                        editor.toolbar.inline.closeButtons();
+	                        editor.toolbar.inline.showActions();
+	
+	                        /**
+	                         * focus to input
+	                         * Solution: https://developer.mozilla.org/ru/docs/Web/API/HTMLElement/focus
+	                         * Prevents event after showing input and when we need to focus an input which is in unexisted form
+	                         */
+	                        action.focus();
+	                        event.preventDefault();
+	
+	                        /** Callback to link action */
+	                        action.addEventListener('keydown', inlineToolbarAnchorInputKeydown_, false);
+	                }
+	        };
+	
+	        inline.isLinkActive = function () {
+	
+	                var isActive = false;
+	
+	                editor.nodes.inlineToolbar.buttons.childNodes.forEach(function (tool) {
+	
+	                        var dataType = tool.dataset.type;
+	
+	                        if (dataType == 'link' && tool.classList.contains('hightlighted')) {
+	
+	                                isActive = true;
+	                        }
+	                });
+	
+	                return isActive;
+	        };
+	
+	        /** default action behavior of tool */
+	        inline.defaultToolAction = function (type) {
+	
+	                document.execCommand(type, false, null);
+	        };
+	
+	        /**
+	         * @private
+	         *
+	         * Sets URL
+	         *
+	         * @param {String} url - URL
+	         */
+	        inline.setAnchor = function (url) {
+	
+	                document.execCommand('createLink', false, url);
+	
+	                /** Close after URL inserting */
+	                editor.toolbar.inline.closeAction();
+	        };
+	
+	        /**
+	         * @private
+	         *
+	         * Saves selection
+	         */
+	        inline.saveSelection = function (containerEl) {
+	
+	                var range = window.getSelection().getRangeAt(0),
+	                    preSelectionRange = range.cloneRange(),
+	                    start;
+	
+	                preSelectionRange.selectNodeContents(containerEl);
+	                preSelectionRange.setEnd(range.startContainer, range.startOffset);
+	
+	                start = preSelectionRange.toString().length;
+	
+	                return {
+	                        start: start,
+	                        end: start + range.toString().length
+	                };
+	        };
+	
+	        /**
+	         * @private
+	         *
+	         * Sets to previous selection (Range)
+	         *
+	         * @param {Element} containerEl - editable element where we restore range
+	         * @param {Object} savedSel - range basic information to restore
+	         */
+	        inline.restoreSelection = function (containerEl, savedSel) {
+	
+	                var range = document.createRange(),
+	                    charIndex = 0;
+	
+	                range.setStart(containerEl, 0);
 	                range.collapse(true);
-	                x = range.boundingLeft;
-	                y = range.boundingTop;
-	            }
-	        } else if (window.getSelection) {
-	
-	            sel = window.getSelection();
-	
-	            if (sel.rangeCount) {
-	
-	                range = sel.getRangeAt(0).cloneRange();
-	                if (range.getClientRects) {
-	                    range.collapse(true);
-	                    var rect = range.getClientRects()[0];
-	
-	                    if (!rect) {
-	                        return;
-	                    }
-	
-	                    x = rect.left;
-	                    y = rect.top;
-	                }
-	            }
-	        }
-	        return { x: x, y: y };
-	    };
-	
-	    /**
-	     * @private
-	     *
-	     * Returns selected text as String
-	     * @returns {string}
-	     */
-	    inline.getSelectionText = function getSelectionText() {
-	
-	        var selectedText = "";
-	
-	        if (window.getSelection) {
-	            // all modern browsers and IE9+
-	            selectedText = window.getSelection().toString();
-	        }
-	
-	        return selectedText;
-	    };
-	
-	    /** Opens buttons block */
-	    inline.showButtons = function () {
-	
-	        var buttons = codex.nodes.inlineToolbar.buttons;
-	        buttons.classList.add('opened');
-	
-	        codex.toolbar.inline.buttonsOpened = true;
-	
-	        /** highlight buttons */
-	        codex.nodes.inlineToolbar.buttons.childNodes.forEach(codex.toolbar.inline.hightlight);
-	    };
-	
-	    /** Makes buttons disappear */
-	    inline.closeButtons = function () {
-	        var buttons = codex.nodes.inlineToolbar.buttons;
-	        buttons.classList.remove('opened');
-	
-	        codex.toolbar.inline.buttonsOpened = false;
-	    };
-	
-	    /** Open buttons defined action if exist */
-	    inline.showActions = function () {
-	        var action = codex.nodes.inlineToolbar.actions;
-	        action.classList.add('opened');
-	
-	        codex.toolbar.inline.actionsOpened = true;
-	    };
-	
-	    /** Close actions block */
-	    inline.closeAction = function () {
-	        var action = codex.nodes.inlineToolbar.actions;
-	        action.innerHTML = '';
-	        action.classList.remove('opened');
-	        codex.toolbar.inline.actionsOpened = false;
-	    };
-	
-	    /** Action for link creation or for setting anchor */
-	    inline.createLinkAction = function (event, type) {
-	
-	        var isActive = this.isLinkActive();
-	
-	        var editable = codex.content.currentNode,
-	            storedSelection = codex.toolbar.inline.storedSelection;
-	
-	        if (isActive) {
-	
-	            var selection = window.getSelection(),
-	                anchorNode = selection.anchorNode;
-	
-	            storedSelection = codex.toolbar.inline.saveSelection(editable);
-	
-	            /**
-	             * Changing stored selection. if we want to remove anchor from word
-	             * we should remove anchor from whole word, not only selected part.
-	             * The solution is than we get the length of current link
-	             * Change start position to - end of selection minus length of anchor
-	             */
-	            codex.toolbar.inline.restoreSelection(editable, storedSelection);
-	
-	            codex.toolbar.inline.defaultToolAction('unlink');
-	        } else {
-	
-	            /** Create input and close buttons */
-	            var action = codex.draw.inputForLink();
-	            codex.nodes.inlineToolbar.actions.appendChild(action);
-	
-	            codex.toolbar.inline.closeButtons();
-	            codex.toolbar.inline.showActions();
-	
-	            storedSelection = codex.toolbar.inline.saveSelection(editable);
-	
-	            /**
-	             * focus to input
-	             * Solution: https://developer.mozilla.org/ru/docs/Web/API/HTMLElement/focus
-	             * Prevents event after showing input and when we need to focus an input which is in unexisted form
-	             */
-	            action.focus();
-	            event.preventDefault();
-	
-	            /** Callback to link action */
-	            action.addEventListener('keydown', function (event) {
-	
-	                if (event.keyCode == codex.core.keys.ENTER) {
-	
-	                    codex.toolbar.inline.restoreSelection(editable, storedSelection);
-	                    codex.toolbar.inline.setAnchor(action.value);
-	
-	                    /**
-	                     * Preventing events that will be able to happen
-	                     */
-	                    event.preventDefault();
-	                    event.stopImmediatePropagation();
-	
-	                    codex.toolbar.inline.clearRange();
-	                }
-	            }, false);
-	        }
-	    };
-	
-	    inline.isLinkActive = function () {
-	
-	        var isActive = false;
-	
-	        codex.nodes.inlineToolbar.buttons.childNodes.forEach(function (tool) {
-	            var dataType = tool.dataset.type;
-	
-	            if (dataType == 'link' && tool.classList.contains('hightlighted')) {
-	                isActive = true;
-	            }
-	        });
-	
-	        return isActive;
-	    };
-	
-	    /** default action behavior of tool */
-	    inline.defaultToolAction = function (type) {
-	        document.execCommand(type, false, null);
-	    };
-	
-	    /**
-	     * @private
-	     *
-	     * Sets URL
-	     *
-	     * @param {String} url - URL
-	     */
-	    inline.setAnchor = function (url) {
-	
-	        document.execCommand('createLink', false, url);
-	
-	        /** Close after URL inserting */
-	        codex.toolbar.inline.closeAction();
-	    };
-	
-	    /**
-	     * @private
-	     *
-	     * Saves selection
-	     */
-	    inline.saveSelection = function (containerEl) {
-	
-	        var range = window.getSelection().getRangeAt(0),
-	            preSelectionRange = range.cloneRange(),
-	            start;
-	
-	        preSelectionRange.selectNodeContents(containerEl);
-	        preSelectionRange.setEnd(range.startContainer, range.startOffset);
-	
-	        start = preSelectionRange.toString().length;
-	
-	        return {
-	            start: start,
-	            end: start + range.toString().length
-	        };
-	    };
-	
-	    /**
-	     * @private
-	     *
-	     * Sets to previous selection (Range)
-	     *
-	     * @param {Element} containerEl - editable element where we restore range
-	     * @param {Object} savedSel - range basic information to restore
-	     */
-	    inline.restoreSelection = function (containerEl, savedSel) {
-	
-	        var range = document.createRange(),
-	            charIndex = 0;
-	
-	        range.setStart(containerEl, 0);
-	        range.collapse(true);
-	
-	        var nodeStack = [containerEl],
-	            node,
-	            foundStart = false,
-	            stop = false,
-	            nextCharIndex;
-	
-	        while (!stop && (node = nodeStack.pop())) {
-	
-	            if (node.nodeType == 3) {
-	
-	                nextCharIndex = charIndex + node.length;
-	
-	                if (!foundStart && savedSel.start >= charIndex && savedSel.start <= nextCharIndex) {
-	                    range.setStart(node, savedSel.start - charIndex);
-	                    foundStart = true;
-	                }
-	                if (foundStart && savedSel.end >= charIndex && savedSel.end <= nextCharIndex) {
-	                    range.setEnd(node, savedSel.end - charIndex);
-	                    stop = true;
-	                }
-	                charIndex = nextCharIndex;
-	            } else {
-	                var i = node.childNodes.length;
-	                while (i--) {
-	                    nodeStack.push(node.childNodes[i]);
-	                }
-	            }
-	        }
-	
-	        var sel = window.getSelection();
-	        sel.removeAllRanges();
-	        sel.addRange(range);
-	    };
-	
-	    /**
-	     * @private
-	     *
-	     * Removes all ranges from window selection
-	     */
-	    inline.clearRange = function () {
-	        var selection = window.getSelection();
-	        selection.removeAllRanges();
-	    };
-	
-	    /**
-	     * @private
-	     *
-	     * sets or removes hightlight
-	     */
-	    inline.hightlight = function (tool) {
-	        var dataType = tool.dataset.type;
-	
-	        if (document.queryCommandState(dataType)) {
-	            codex.toolbar.inline.setButtonHighlighted(tool);
-	        } else {
-	            codex.toolbar.inline.removeButtonsHighLight(tool);
-	        }
-	
-	        /**
+	
+	                var nodeStack = [containerEl],
+	                    node,
+	                    foundStart = false,
+	                    stop = false,
+	                    nextCharIndex;
+	
+	                while (!stop && (node = nodeStack.pop())) {
+	
+	                        if (node.nodeType == 3) {
+	
+	                                nextCharIndex = charIndex + node.length;
+	
+	                                if (!foundStart && savedSel.start >= charIndex && savedSel.start <= nextCharIndex) {
+	
+	                                        range.setStart(node, savedSel.start - charIndex);
+	                                        foundStart = true;
+	                                }
+	                                if (foundStart && savedSel.end >= charIndex && savedSel.end <= nextCharIndex) {
+	
+	                                        range.setEnd(node, savedSel.end - charIndex);
+	                                        stop = true;
+	                                }
+	                                charIndex = nextCharIndex;
+	                        } else {
+	
+	                                var i = node.childNodes.length;
+	
+	                                while (i--) {
+	
+	                                        nodeStack.push(node.childNodes[i]);
+	                                }
+	                        }
+	                }
+	
+	                var sel = window.getSelection();
+	
+	                sel.removeAllRanges();
+	                sel.addRange(range);
+	        };
+	
+	        /**
+	         * @private
 	         *
-	         * hightlight for anchors
-	         */
-	        var selection = window.getSelection(),
-	            tag = selection.anchorNode.parentNode;
-	
-	        if (tag.tagName == 'A' && dataType == 'link') {
-	            codex.toolbar.inline.setButtonHighlighted(tool);
-	        }
-	    };
-	
-	    /**
-	     * @private
-	     *
-	     * Mark button if text is already executed
-	     */
-	    inline.setButtonHighlighted = function (button) {
-	        button.classList.add('hightlighted');
-	
-	        /** At link tool we also change icon */
-	        if (button.dataset.type == 'link') {
-	            var icon = button.childNodes[0];
-	            icon.classList.remove('ce-icon-link');
-	            icon.classList.add('ce-icon-unlink');
-	        }
-	    };
-	
-	    /**
-	     * @private
-	     *
-	     * Removes hightlight
-	     */
-	    inline.removeButtonsHighLight = function (button) {
-	        button.classList.remove('hightlighted');
-	
-	        /** At link tool we also change icon */
-	        if (button.dataset.type == 'link') {
-	            var icon = button.childNodes[0];
-	            icon.classList.remove('ce-icon-unlink');
-	            icon.classList.add('ce-icon-link');
-	        }
-	    };
-	
-	    return inline;
+	         * Removes all ranges from window selection
+	         */
+	        inline.clearRange = function () {
+	
+	                var selection = window.getSelection();
+	
+	                selection.removeAllRanges();
+	        };
+	
+	        /**
+	         * @private
+	         *
+	         * sets or removes hightlight
+	         */
+	        inline.hightlight = function (tool) {
+	
+	                var dataType = tool.dataset.type;
+	
+	                if (document.queryCommandState(dataType)) {
+	
+	                        editor.toolbar.inline.setButtonHighlighted(tool);
+	                } else {
+	
+	                        editor.toolbar.inline.removeButtonsHighLight(tool);
+	                }
+	
+	                /**
+	                 *
+	                 * hightlight for anchors
+	                 */
+	                var selection = window.getSelection(),
+	                    tag = selection.anchorNode.parentNode;
+	
+	                if (tag.tagName == 'A' && dataType == 'link') {
+	
+	                        editor.toolbar.inline.setButtonHighlighted(tool);
+	                }
+	        };
+	
+	        /**
+	         * @private
+	         *
+	         * Mark button if text is already executed
+	         */
+	        inline.setButtonHighlighted = function (button) {
+	
+	                button.classList.add('hightlighted');
+	
+	                /** At link tool we also change icon */
+	                if (button.dataset.type == 'link') {
+	
+	                        var icon = button.childNodes[0];
+	
+	                        icon.classList.remove('ce-icon-link');
+	                        icon.classList.add('ce-icon-unlink');
+	                }
+	        };
+	
+	        /**
+	         * @private
+	         *
+	         * Removes hightlight
+	         */
+	        inline.removeButtonsHighLight = function (button) {
+	
+	                button.classList.remove('hightlighted');
+	
+	                /** At link tool we also change icon */
+	                if (button.dataset.type == 'link') {
+	
+	                        var icon = button.childNodes[0];
+	
+	                        icon.classList.remove('ce-icon-unlink');
+	                        icon.classList.add('ce-icon-link');
+	                }
+	        };
+	
+	        return inline;
 	}({});
-	
-	inline.init();
-	
-	module.exports = inline;
 
 /***/ },
 /* 11 */
-/***/ function(module, exports, __webpack_require__) {
+/***/ function(module, exports) {
 
 	'use strict';
 	
@@ -2865,12 +2927,9 @@
 	 * @version 1.0
 	 */
 	
-	var toolbox = function (toolbox) {
-	
-	        toolbox.init = function () {
-	
-	                __webpack_require__(8);
-	        };
+	var editor = codex.editor;
+	
+	module.exports = function (toolbox) {
 	
 	        toolbox.opened = false;
 	
@@ -2878,102 +2937,98 @@
 	        toolbox.open = function () {
 	
 	                /** Close setting if toolbox is opened */
-	                if (codex.toolbar.settings.opened) {
-	
-	                        codex.toolbar.settings.close();
+	                if (editor.toolbar.settings.opened) {
+	
+	                        editor.toolbar.settings.close();
 	                }
 	
 	                /** display toolbox */
-	                codex.nodes.toolbox.classList.add('opened');
+	                editor.nodes.toolbox.classList.add('opened');
 	
 	                /** Animate plus button */
-	                codex.nodes.plusButton.classList.add('clicked');
+	                editor.nodes.plusButton.classList.add('clicked');
 	
 	                /** toolbox state */
-	                codex.toolbar.toolbox.opened = true;
+	                editor.toolbar.toolbox.opened = true;
 	        };
 	
 	        /** Closes toolbox */
 	        toolbox.close = function () {
 	
 	                /** Makes toolbox disapear */
-	                codex.nodes.toolbox.classList.remove('opened');
+	                editor.nodes.toolbox.classList.remove('opened');
 	
 	                /** Rotate plus button */
-	                codex.nodes.plusButton.classList.remove('clicked');
+	                editor.nodes.plusButton.classList.remove('clicked');
 	
 	                /** toolbox state */
-	                codex.toolbar.toolbox.opened = false;
+	                editor.toolbar.toolbox.opened = false;
 	        };
 	
 	        toolbox.leaf = function () {
 	
-	                var currentTool = codex.toolbar.current,
-	                    tools = Object.keys(codex.tools),
-	                    barButtons = codex.nodes.toolbarButtons,
-	                    nextToolIndex,
-	                    hiddenToolsAmount = 0,
-	                    toolToSelect;
-	
-	                /** Count toolbox hidden tools */
-	                for (var tool in codex.tools) {
-	
-	                        if (!codex.tools[tool].displayInToolbox) {
-	
-	                                hiddenToolsAmount++;
-	                        }
-	                }
+	                var currentTool = editor.toolbar.current,
+	                    tools = Object.keys(editor.tools),
+	                    barButtons = editor.nodes.toolbarButtons,
+	                    nextToolIndex = 0,
+	                    toolToSelect = void 0,
+	                    visibleTool = void 0,
+	                    tool = void 0;
 	
 	                if (!currentTool) {
 	
 	                        /** Get first tool from object*/
-	                        for (toolToSelect in barButtons) {
-	                                break;
+	                        for (tool in editor.tools) {
+	
+	                                if (editor.tools[tool].displayInToolbox) {
+	
+	                                        break;
+	                                }
+	
+	                                nextToolIndex++;
 	                        }
 	                } else {
 	
 	                        nextToolIndex = tools.indexOf(currentTool) + 1;
-	
-	                        var toolIsLastInToolbox = nextToolIndex == tools.length - (hiddenToolsAmount - 2);
-	
-	                        if (toolIsLastInToolbox) {
-	
-	                                nextToolIndex = 0;
-	
-	                                /** getting first displayed tool */
-	                                for (var tool in codex.tools) {
-	
-	                                        if (codex.tools[tool].displayInToolbox) {
-	
-	                                                break;
-	                                        }
-	
-	                                        nextToolIndex++;
+	                        visibleTool = tools[nextToolIndex];
+	
+	                        while (!editor.tools[visibleTool].displayInToolbox) {
+	
+	                                nextToolIndex++;
+	                                visibleTool = tools[nextToolIndex];
+	
+	                                if (nextToolIndex == tools.length) {
+	
+	                                        nextToolIndex = 0;
+	                                        visibleTool = tools[nextToolIndex];
 	                                }
 	                        }
-	
-	                        toolToSelect = tools[nextToolIndex];
-	                }
+	                }
+	
+	                toolToSelect = tools[nextToolIndex];
 	
 	                for (var button in barButtons) {
+	
 	                        barButtons[button].classList.remove('selected');
-	                }barButtons[toolToSelect].classList.add('selected');
-	                codex.toolbar.current = toolToSelect;
+	                }
+	
+	                barButtons[toolToSelect].classList.add('selected');
+	                editor.toolbar.current = toolToSelect;
 	        };
 	
 	        /**
 	         * Transforming selected node type into selected toolbar element type
 	         * @param {event} event
 	         */
-	        toolbox.toolClicked = function () {
+	        toolbox.toolClicked = function (event) {
 	
 	                /**
 	                 * UNREPLACEBLE_TOOLS this types of tools are forbidden to replace even they are empty
 	                 */
 	                var UNREPLACEBLE_TOOLS = ['image', 'link', 'list', 'instagram', 'twitter', 'embed'],
-	                    tool = codex.tools[codex.toolbar.current],
-	                    workingNode = codex.content.currentNode,
-	                    currentInputIndex = codex.caret.inputIndex,
+	                    tool = editor.tools[editor.toolbar.current],
+	                    workingNode = editor.content.currentNode,
+	                    currentInputIndex = editor.caret.inputIndex,
 	                    newBlockContent,
 	                    appendCallback,
 	                    blockData;
@@ -2991,11 +3046,11 @@
 	                if (workingNode && UNREPLACEBLE_TOOLS.indexOf(workingNode.dataset.tool) === -1 && workingNode.textContent.trim() === '') {
 	
 	                        /** Replace current block */
-	                        codex.content.switchBlock(workingNode, newBlockContent, tool.type);
+	                        editor.content.switchBlock(workingNode, newBlockContent, tool.type);
 	                } else {
 	
 	                        /** Insert new Block from plugin */
-	                        codex.content.insertBlock(blockData);
+	                        editor.content.insertBlock(blockData);
 	
 	                        /** increase input index */
 	                        currentInputIndex++;
@@ -3009,29 +3064,25 @@
 	                        appendCallback.call(event);
 	                }
 	
-	                setTimeout(function () {
+	                window.setTimeout(function () {
 	
 	                        /** Set caret to current block */
-	                        codex.caret.setToBlock(currentInputIndex);
+	                        editor.caret.setToBlock(currentInputIndex);
 	                }, 10);
 	
 	                /**
 	                 * Changing current Node
 	                 */
-	                codex.content.workingNodeChanged();
+	                editor.content.workingNodeChanged();
 	
 	                /**
 	                 * Move toolbar when node is changed
 	                 */
-	                codex.toolbar.move();
+	                editor.toolbar.move();
 	        };
 	
 	        return toolbox;
 	}({});
-	
-	toolbox.init();
-	
-	module.exports = toolbox;
 
 /***/ },
 /* 12 */
@@ -4227,237 +4278,247 @@
 	 * @author Codex Team
 	 * @version 1.0
 	 */
-	
-	var caret = function (caret) {
-	
-	    /**
-	     * @var {int} InputIndex - editable element in DOM
-	     */
-	    caret.inputIndex = null;
-	
-	    /**
-	     * @var {int} offset - caret position in a text node.
-	     */
-	    caret.offset = null;
-	
-	    /**
-	     * @var {int} focusedNodeIndex - we get index of child node from first-level block
-	     */
-	    caret.focusedNodeIndex = null;
-	
-	    /**
-	     * Creates Document Range and sets caret to the element.
-	     * @protected
-	     * @uses caret.save — if you need to save caret position
-	     * @param {Element} el - Changed Node.
-	     */
-	    caret.set = function (el, index, offset) {
-	
-	        offset = offset || this.offset || 0;
-	        index = index || this.focusedNodeIndex || 0;
-	
-	        var childs = el.childNodes,
-	            nodeToSet;
-	
-	        if (childs.length === 0) {
-	
-	            nodeToSet = el;
-	        } else {
-	
-	            nodeToSet = childs[index];
-	        }
-	
-	        /** If Element is INPUT */
-	        if (el.tagName == 'INPUT') {
-	            el.focus();
-	            return;
-	        }
-	
-	        if (codex.core.isDomNode(nodeToSet)) {
-	
-	            nodeToSet = codex.content.getDeepestTextNodeFromPosition(nodeToSet, nodeToSet.childNodes.length);
-	        }
-	
-	        var range = document.createRange(),
-	            selection = window.getSelection();
-	
-	        setTimeout(function () {
-	
-	            range.setStart(nodeToSet, offset);
-	            range.setEnd(nodeToSet, offset);
-	
-	            selection.removeAllRanges();
-	            selection.addRange(range);
-	
-	            codex.caret.saveCurrentInputIndex();
-	        }, 20);
-	    };
-	
-	    /**
-	     * @protected
-	     * Updates index of input and saves it in caret object
-	     */
-	    caret.saveCurrentInputIndex = function () {
-	
-	        /** Index of Input that we paste sanitized content */
-	        var selection = window.getSelection(),
-	            inputs = codex.state.inputs,
-	            focusedNode = selection.anchorNode,
-	            focusedNodeHolder;
-	
-	        if (!focusedNode) {
-	            return;
-	        }
-	
-	        /** Looking for parent contentEditable block */
-	        while (focusedNode.contentEditable != 'true') {
-	            focusedNodeHolder = focusedNode.parentNode;
-	            focusedNode = focusedNodeHolder;
-	        }
-	
-	        /** Input index in DOM level */
-	        var editableElementIndex = 0;
-	
-	        while (focusedNode != inputs[editableElementIndex]) {
-	            editableElementIndex++;
-	        }
-	
-	        this.inputIndex = editableElementIndex;
-	    };
-	
-	    /**
-	     * Returns current input index (caret object)
-	     */
-	    caret.getCurrentInputIndex = function () {
-	        return this.inputIndex;
-	    };
-	
-	    /**
-	     * @param {int} index - index of first-level block after that we set caret into next input
-	     */
-	    caret.setToNextBlock = function (index) {
-	
-	        var inputs = codex.state.inputs,
-	            nextInput = inputs[index + 1];
-	
-	        if (!nextInput) {
-	            codex.core.log('We are reached the end');
-	            return;
-	        }
-	
-	        /**
-	         * When new Block created or deleted content of input
-	         * We should add some text node to set caret
-	         */
-	        if (!nextInput.childNodes.length) {
-	            var emptyTextElement = document.createTextNode('');
-	            nextInput.appendChild(emptyTextElement);
-	        }
-	
-	        codex.caret.inputIndex = index + 1;
-	        codex.caret.set(nextInput, 0, 0);
-	        codex.content.workingNodeChanged(nextInput);
-	    };
-	
-	    /**
-	     * @param {int} index - index of target input.
-	     * Sets caret to input with this index
-	     */
-	    caret.setToBlock = function (index) {
-	
-	        var inputs = codex.state.inputs,
-	            targetInput = inputs[index];
-	
-	        console.assert(targetInput, 'caret.setToBlock: target input does not exists');
-	
-	        if (!targetInput) {
-	            return;
-	        }
-	
-	        /**
-	         * When new Block created or deleted content of input
-	         * We should add some text node to set caret
-	         */
-	        if (!targetInput.childNodes.length) {
-	            var emptyTextElement = document.createTextNode('');
-	            targetInput.appendChild(emptyTextElement);
-	        }
-	
-	        codex.caret.inputIndex = index;
-	        codex.caret.set(targetInput, 0, 0);
-	        codex.content.workingNodeChanged(targetInput);
-	    };
-	
-	    /**
-	     * @param {int} index - index of input
-	     */
-	    caret.setToPreviousBlock = function (index) {
-	
-	        index = index || 0;
-	
-	        var inputs = codex.state.inputs,
-	            previousInput = inputs[index - 1],
-	            lastChildNode,
-	            lengthOfLastChildNode,
-	            emptyTextElement;
-	
-	        if (!previousInput) {
-	            codex.core.log('We are reached first node');
-	            return;
-	        }
-	
-	        lastChildNode = codex.content.getDeepestTextNodeFromPosition(previousInput, previousInput.childNodes.length);
-	        lengthOfLastChildNode = lastChildNode.length;
-	
-	        /**
-	         * When new Block created or deleted content of input
-	         * We should add some text node to set caret
-	         */
-	        if (!previousInput.childNodes.length) {
-	
-	            emptyTextElement = document.createTextNode('');
-	            previousInput.appendChild(emptyTextElement);
-	        }
-	        codex.caret.inputIndex = index - 1;
-	        codex.caret.set(previousInput, previousInput.childNodes.length - 1, lengthOfLastChildNode);
-	        codex.content.workingNodeChanged(inputs[index - 1]);
-	    };
-	
-	    caret.position = {
-	
-	        atStart: function atStart() {
-	
-	            var selection = window.getSelection(),
-	                anchorOffset = selection.anchorOffset,
-	                anchorNode = selection.anchorNode,
-	                firstLevelBlock = codex.content.getFirstLevelBlock(anchorNode),
-	                pluginsRender = firstLevelBlock.childNodes[0];
-	
-	            if (!codex.core.isDomNode(anchorNode)) {
-	                anchorNode = anchorNode.parentNode;
-	            }
-	
-	            var isFirstNode = anchorNode === pluginsRender.childNodes[0],
-	                isOffsetZero = anchorOffset === 0;
-	
-	            return isFirstNode && isOffsetZero;
-	        },
-	
-	        atTheEnd: function atTheEnd() {
-	
-	            var selection = window.getSelection(),
-	                anchorOffset = selection.anchorOffset,
-	                anchorNode = selection.anchorNode;
-	
-	            /** Caret is at the end of input */
-	            return !anchorNode || !anchorNode.length || anchorOffset === anchorNode.length;
-	        }
-	    };
-	
-	    return caret;
+	var editor = codex.editor;
+	
+	module.exports = function (caret) {
+	
+	        /**
+	         * @var {int} InputIndex - editable element in DOM
+	         */
+	        caret.inputIndex = null;
+	
+	        /**
+	         * @var {int} offset - caret position in a text node.
+	         */
+	        caret.offset = null;
+	
+	        /**
+	         * @var {int} focusedNodeIndex - we get index of child node from first-level block
+	         */
+	        caret.focusedNodeIndex = null;
+	
+	        /**
+	         * Creates Document Range and sets caret to the element.
+	         * @protected
+	         * @uses caret.save — if you need to save caret position
+	         * @param {Element} el - Changed Node.
+	         */
+	        caret.set = function (el, index, offset) {
+	
+	                offset = offset || caret.offset || 0;
+	                index = index || caret.focusedNodeIndex || 0;
+	
+	                var childs = el.childNodes,
+	                    nodeToSet;
+	
+	                if (childs.length === 0) {
+	
+	                        nodeToSet = el;
+	                } else {
+	
+	                        nodeToSet = childs[index];
+	                }
+	
+	                /** If Element is INPUT */
+	                if (el.tagName == 'INPUT') {
+	
+	                        el.focus();
+	                        return;
+	                }
+	
+	                if (editor.core.isDomNode(nodeToSet)) {
+	
+	                        nodeToSet = editor.content.getDeepestTextNodeFromPosition(nodeToSet, nodeToSet.childNodes.length);
+	                }
+	
+	                var range = document.createRange(),
+	                    selection = window.getSelection();
+	
+	                window.setTimeout(function () {
+	
+	                        range.setStart(nodeToSet, offset);
+	                        range.setEnd(nodeToSet, offset);
+	
+	                        selection.removeAllRanges();
+	                        selection.addRange(range);
+	
+	                        editor.caret.saveCurrentInputIndex();
+	                }, 20);
+	        };
+	
+	        /**
+	         * @protected
+	         * Updates index of input and saves it in caret object
+	         */
+	        caret.saveCurrentInputIndex = function () {
+	
+	                /** Index of Input that we paste sanitized content */
+	                var selection = window.getSelection(),
+	                    inputs = editor.state.inputs,
+	                    focusedNode = selection.anchorNode,
+	                    focusedNodeHolder;
+	
+	                if (!focusedNode) {
+	
+	                        return;
+	                }
+	
+	                /** Looking for parent contentEditable block */
+	                while (focusedNode.contentEditable != 'true') {
+	
+	                        focusedNodeHolder = focusedNode.parentNode;
+	                        focusedNode = focusedNodeHolder;
+	                }
+	
+	                /** Input index in DOM level */
+	                var editableElementIndex = 0;
+	
+	                while (focusedNode != inputs[editableElementIndex]) {
+	
+	                        editableElementIndex++;
+	                }
+	
+	                caret.inputIndex = editableElementIndex;
+	        };
+	
+	        /**
+	         * Returns current input index (caret object)
+	         */
+	        caret.getCurrentInputIndex = function () {
+	
+	                return caret.inputIndex;
+	        };
+	
+	        /**
+	         * @param {int} index - index of first-level block after that we set caret into next input
+	         */
+	        caret.setToNextBlock = function (index) {
+	
+	                var inputs = editor.state.inputs,
+	                    nextInput = inputs[index + 1];
+	
+	                if (!nextInput) {
+	
+	                        editor.core.log('We are reached the end');
+	                        return;
+	                }
+	
+	                /**
+	                 * When new Block created or deleted content of input
+	                 * We should add some text node to set caret
+	                 */
+	                if (!nextInput.childNodes.length) {
+	
+	                        var emptyTextElement = document.createTextNode('');
+	
+	                        nextInput.appendChild(emptyTextElement);
+	                }
+	
+	                editor.caret.inputIndex = index + 1;
+	                editor.caret.set(nextInput, 0, 0);
+	                editor.content.workingNodeChanged(nextInput);
+	        };
+	
+	        /**
+	         * @param {int} index - index of target input.
+	         * Sets caret to input with this index
+	         */
+	        caret.setToBlock = function (index) {
+	
+	                var inputs = editor.state.inputs,
+	                    targetInput = inputs[index];
+	
+	                if (!targetInput) {
+	
+	                        return;
+	                }
+	
+	                /**
+	                 * When new Block created or deleted content of input
+	                 * We should add some text node to set caret
+	                 */
+	                if (!targetInput.childNodes.length) {
+	
+	                        var emptyTextElement = document.createTextNode('');
+	
+	                        targetInput.appendChild(emptyTextElement);
+	                }
+	
+	                editor.caret.inputIndex = index;
+	                editor.caret.set(targetInput, 0, 0);
+	                editor.content.workingNodeChanged(targetInput);
+	        };
+	
+	        /**
+	         * @param {int} index - index of input
+	         */
+	        caret.setToPreviousBlock = function (index) {
+	
+	                index = index || 0;
+	
+	                var inputs = editor.state.inputs,
+	                    previousInput = inputs[index - 1],
+	                    lastChildNode,
+	                    lengthOfLastChildNode,
+	                    emptyTextElement;
+	
+	                if (!previousInput) {
+	
+	                        editor.core.log('We are reached first node');
+	                        return;
+	                }
+	
+	                lastChildNode = editor.content.getDeepestTextNodeFromPosition(previousInput, previousInput.childNodes.length);
+	                lengthOfLastChildNode = lastChildNode.length;
+	
+	                /**
+	                 * When new Block created or deleted content of input
+	                 * We should add some text node to set caret
+	                 */
+	                if (!previousInput.childNodes.length) {
+	
+	                        emptyTextElement = document.createTextNode('');
+	                        previousInput.appendChild(emptyTextElement);
+	                }
+	                editor.caret.inputIndex = index - 1;
+	                editor.caret.set(previousInput, previousInput.childNodes.length - 1, lengthOfLastChildNode);
+	                editor.content.workingNodeChanged(inputs[index - 1]);
+	        };
+	
+	        caret.position = {
+	
+	                atStart: function atStart() {
+	
+	                        var selection = window.getSelection(),
+	                            anchorOffset = selection.anchorOffset,
+	                            anchorNode = selection.anchorNode,
+	                            firstLevelBlock = editor.content.getFirstLevelBlock(anchorNode),
+	                            pluginsRender = firstLevelBlock.childNodes[0];
+	
+	                        if (!editor.core.isDomNode(anchorNode)) {
+	
+	                                anchorNode = anchorNode.parentNode;
+	                        }
+	
+	                        var isFirstNode = anchorNode === pluginsRender.childNodes[0],
+	                            isOffsetZero = anchorOffset === 0;
+	
+	                        return isFirstNode && isOffsetZero;
+	                },
+	
+	                atTheEnd: function atTheEnd() {
+	
+	                        var selection = window.getSelection(),
+	                            anchorOffset = selection.anchorOffset,
+	                            anchorNode = selection.anchorNode;
+	
+	                        /** Caret is at the end of input */
+	                        return !anchorNode || !anchorNode.length || anchorOffset === anchorNode.length;
+	                }
+	        };
+	
+	        return caret;
 	}({});
-	
-	module.exports = caret;
 
 /***/ },
 /* 16 */
@@ -4471,46 +4532,47 @@
 	 * @author Codex Team
 	 * @version 1.0
 	 */
-	
-	var notifications = function (notifications) {
-	
-	    /**
-	     * Error notificator. Shows block with message
-	     * @protected
-	     */
-	    notifications.errorThrown = function (errorMsg, event) {
-	
-	        codex.notifications.send('This action is not available currently', event.type, false);
-	    };
-	
-	    /**
-	     * Appends notification with different types
-	     * @param message {string} - Error or alert message
-	     * @param type {string} - Type of message notification. Ex: Error, Warning, Danger ...
-	     * @param append {boolean} - can be True or False when notification should be inserted after
-	     */
-	    notifications.send = function (message, type, append) {
-	
-	        var notification = codex.draw.block('div');
-	
-	        notification.textContent = message;
-	        notification.classList.add('ce_notification-item', 'ce_notification-' + type, 'flipInX');
-	
-	        if (!append) {
-	            codex.nodes.notifications.innerHTML = '';
-	        }
-	
-	        codex.nodes.notifications.appendChild(notification);
-	
-	        setTimeout(function () {
-	            notification.remove();
-	        }, 3000);
-	    };
-	
-	    return notifications;
+	var editor = codex.editor;
+	
+	module.exports = function (notifications) {
+	
+	        /**
+	         * Error notificator. Shows block with message
+	         * @protected
+	         */
+	        notifications.errorThrown = function (errorMsg, event) {
+	
+	                editor.notifications.send('This action is not available currently', event.type, false);
+	        };
+	
+	        /**
+	         * Appends notification with different types
+	         * @param message {string} - Error or alert message
+	         * @param type {string} - Type of message notification. Ex: Error, Warning, Danger ...
+	         * @param append {boolean} - can be True or False when notification should be inserted after
+	         */
+	        notifications.send = function (message, type, append) {
+	
+	                var notification = editor.draw.block('div');
+	
+	                notification.textContent = message;
+	                notification.classList.add('ce_notification-item', 'ce_notification-' + type, 'flipInX');
+	
+	                if (!append) {
+	
+	                        editor.nodes.notifications.innerHTML = '';
+	                }
+	
+	                editor.nodes.notifications.appendChild(notification);
+	
+	                window.setTimeout(function () {
+	
+	                        notification.remove();
+	                }, 3000);
+	        };
+	
+	        return notifications;
 	}({});
-	
-	module.exports = notifications;
 
 /***/ },
 /* 17 */
@@ -4524,13 +4586,14 @@
 	 * @author Codex Team
 	 * @version 1.1
 	 */
-	
-	var parser = function (parser) {
+	var editor = codex.editor;
+	
+	module.exports = function (parser) {
 	
 	    /** inserting text */
 	    parser.insertPastedContent = function (blockType, tag) {
 	
-	        codex.content.insertBlock({
+	        editor.content.insertBlock({
 	            type: blockType.type,
 	            block: blockType.render({
 	                text: tag.innerHTML
@@ -4543,13 +4606,11 @@
 	     */
 	    parser.isFirstLevelBlock = function (node) {
 	
-	        return node.nodeType == cEditor.core.nodeTypes.TAG && node.classList.contains(cEditor.ui.className.BLOCK_CLASSNAME);
+	        return node.nodeType == editor.core.nodeTypes.TAG && node.classList.contains(editor.ui.className.BLOCK_CLASSNAME);
 	    };
 	
 	    return parser;
 	}({});
-	
-	module.exports = parser;
 
 /***/ },
 /* 18 */
@@ -4563,7 +4624,7 @@
 	
 	var janitor = __webpack_require__(19);
 	
-	var sanitizer = function (sanitizer) {
+	module.exports = function (sanitizer) {
 	
 	    /**
 	     * Basic config
@@ -4594,8 +4655,6 @@
 	
 	    return sanitizer;
 	}({});
-	
-	module.exports = sanitizer;
 
 /***/ },
 /* 19 */
@@ -4938,8 +4997,4 @@
 
 /***/ }
 /******/ ]);
-=======
-var codex=codex||{};codex.editor=function(e){function t(n){if(o[n])return o[n].exports;var r=o[n]={exports:{},id:n,loaded:!1};return e[n].call(r.exports,r,r.exports,t),r.loaded=!0,r.exports}var o={};return t.m=e,t.c=o,t.p="",t(0)}([function(e,t,o){"use strict";e.exports=function(e){e.version="1.4.0";var t=function(){e.core=o(1),e.ui=o(2),e.transport=o(3),e.renderer=o(4),e.saver=o(5),e.content=o(6),e.toolbar=o(7),e.callback=o(11),e.draw=o(12),e.caret=o(13),e.notifications=o(14),e.parser=o(15),e.sanitizer=o(16)};return e.settings={tools:["paragraph","header","picture","list","quote","code","twitter","instagram","smile"],textareaId:"codex-editor",uploadImagesUrl:"/editor/transport/",initialBlockPlugin:"paragraph"},e.nodes={textarea:null,wrapper:null,toolbar:null,inlineToolbar:{wrapper:null,buttons:null,actions:null},toolbox:null,notifications:null,plusButton:null,showSettingsButton:null,showTrashButton:null,blockSettings:null,pluginSettings:null,defaultSettings:null,toolbarButtons:{},redactor:null},e.state={jsonOutput:[],blocks:[],inputs:[]},e.tools={},e.start=function(o){t(),e.core.prepare(o).then(e.ui.make).then(e.ui.addTools).then(e.ui.bindEvents).then(e.ui.preparePlugins).then(e.transport.prepare).then(e.renderer.makeBlocksFromData).then(e.ui.saveInputs).catch(function(t){e.core.log("Initialization failed with error: %o","warn",t)})},e}({})},function(e,t){"use strict";var o="function"==typeof Symbol&&"symbol"==typeof Symbol.iterator?function(e){return typeof e}:function(e){return e&&"function"==typeof Symbol&&e.constructor===Symbol&&e!==Symbol.prototype?"symbol":typeof e},n=codex.editor;e.exports=function(e){return e.prepare=function(e){return new Promise(function(t,r){e&&(n.settings.tools=e.tools||n.settings.tools),e.data&&(n.state.blocks=e.data),e.initialBlockPlugin&&(n.settings.initialBlockPlugin=e.initialBlockPlugin),e.uploadImagesUrl&&(n.settings.uploadImagesUrl=e.uploadImagesUrl),n.nodes.textarea=document.getElementById(e.textareaId||n.settings.textareaId),void 0===o(n.nodes.textarea)||null===n.nodes.textarea?r(Error("Textarea wasn't found by ID: #"+e.textareaId)):t()})},e.log=function(e,t,o){t=t||"log",o?e="[codex-editor]:      "+e:(o=e||"undefined",e="[codex-editor]:      %o");try{"console"in window&&window.console[t]&&(o?window.console[t](e,o):window.console[t](e))}catch(e){}},e.insertAfter=function(e,t){e.parentNode.insertBefore(t,e.nextSibling)},e.nodeTypes={TAG:1,TEXT:3,COMMENT:8},e.keys={BACKSPACE:8,TAB:9,ENTER:13,SHIFT:16,CTRL:17,ALT:18,ESC:27,SPACE:32,LEFT:37,UP:38,DOWN:40,RIGHT:39,DELETE:46,META:91},e.isDomNode=function(e){return e&&"object"===("undefined"==typeof e?"undefined":o(e))&&e.nodeType&&e.nodeType==this.nodeTypes.TAG},e.ajax=function(e){if(e&&e.url){var t,o=window.XMLHttpRequest?new XMLHttpRequest:new ActiveXObject("Microsoft.XMLHTTP"),n=function(){},r="";if(e.async=!0,e.type=e.type||"GET",e.data=e.data||"",e["content-type"]=e["content-type"]||"application/json; charset=utf-8",n=e.success||n,"GET"==e.type&&e.data)e.url=/\?/.test(e.url)?e.url+"&"+e.data:e.url+"?"+e.data;else for(t in e.data)r+=t+"="+encodeURIComponent(e.data[t])+"&";e.withCredentials&&(o.withCredentials=!0),e.beforeSend&&"function"==typeof e.beforeSend&&e.beforeSend.call(),o.open(e.type,e.url,e.async),o.setRequestHeader("X-Requested-With","XMLHttpRequest"),o.setRequestHeader("Content-type","application/x-www-form-urlencoded"),o.onreadystatechange=function(){4==o.readyState&&200==o.status&&n(o.responseText)},o.send(r)}},e.importScript=function(e,t){return new Promise(function(o,n){var r="cdx-script-",i=void 0;t?document.getElementById(r+t)&&o(e):n("Instance name is missed"),i=document.createElement("SCRIPT"),i.async=!0,i.defer=!0,i.id=r+t,i.onload=function(){o(e)},i.onerror=function(){n(e)},i.src=e,document.head.appendChild(i)})},e}({})},function(e,t){"use strict";var o=codex.editor;e.exports=function(e){return e.className={BLOCK_CLASSNAME:"ce-block",BLOCK_CONTENT:"ce-block__content",BLOCK_STRETCHED:"ce-block--stretched",BLOCK_HIGHLIGHTED:"ce-block--focused",BLOCK_IN_FEED_MODE:"ce-block--feed-mode",SETTINGS_ITEM:"ce-settings__item"},e.make=function(){var e,t,n,r,i,a,s,c,l,d,u;e=o.draw.wrapper(),o.core.insertAfter(o.nodes.textarea,e),i=o.draw.alertsHolder(),o.nodes.notifications=document.body.appendChild(i),t=o.draw.toolbar(),n=o.draw.toolbarContent(),u=o.draw.plusButton(),c=o.draw.settingsButton(),l=o.toolbar.settings.makeRemoveBlockButton(),s=o.draw.blockSettings(),a=o.draw.blockButtons(),d=o.draw.toolbox(),r=o.draw.redactor();var p=o.draw.defaultSettings(),f=o.draw.pluginsSettings();s.appendChild(f),s.appendChild(p),a.appendChild(c),a.appendChild(l),a.appendChild(s),n.appendChild(u),n.appendChild(d),t.appendChild(a),t.appendChild(n),e.appendChild(t),e.appendChild(r),o.nodes.wrapper=e,o.nodes.toolbar=t,o.nodes.plusButton=u,o.nodes.toolbox=d,o.nodes.blockSettings=s,o.nodes.pluginSettings=f,o.nodes.defaultSettings=p,o.nodes.showSettingsButton=c,o.nodes.showTrashButton=l,o.nodes.redactor=r,o.ui.makeInlineToolbar(),o.toolbar.settings.addDefaultSettings()},e.makeInlineToolbar=function(){var e=o.draw.inlineToolbar();o.nodes.inlineToolbar.wrapper=e,o.nodes.inlineToolbar.buttons=o.draw.inlineToolbarButtons(),o.nodes.inlineToolbar.actions=o.draw.inlineToolbarActions(),o.nodes.inlineToolbar.wrapper.appendChild(o.nodes.inlineToolbar.buttons),o.nodes.inlineToolbar.wrapper.appendChild(o.nodes.inlineToolbar.actions),o.nodes.wrapper.appendChild(o.nodes.inlineToolbar.wrapper)},e.addTools=function(){var e,t,n;for(t in o.settings.tools)e=o.settings.tools[t],o.tools[t]=e,e.iconClassname?"function"==typeof e.render?e.displayInToolbox&&(n=o.draw.toolbarButton(t,e.iconClassname),o.nodes.toolbox.appendChild(n),o.nodes.toolbarButtons[t]=n):o.core.log("render method missed. Tool %o skipped","warn",t):o.core.log("Toolbar icon classname missed. Tool %o skipped","warn",t);o.ui.addInlineToolbarTools()},e.addInlineToolbarTools=function(){var e,t,n={bold:{icon:"ce-icon-bold",command:"bold"},italic:{icon:"ce-icon-italic",command:"italic"},underline:{icon:"ce-icon-underline",command:"underline"},link:{icon:"ce-icon-link",command:"createLink"}};for(var r in n)t=n[r],e=o.draw.toolbarButtonInline(r,t.icon),o.nodes.inlineToolbar.buttons.appendChild(e),o.ui.setInlineToolbarButtonBehaviour(e,t.command)},e.bindEvents=function(){o.core.log("ui.bindEvents fired","info"),document.addEventListener("keydown",o.callback.globalKeydown,!1),o.nodes.redactor.addEventListener("keydown",o.callback.redactorKeyDown,!1),document.addEventListener("keyup",o.callback.globalKeyup,!1),o.nodes.redactor.addEventListener("click",o.callback.redactorClicked,!1),o.nodes.plusButton.addEventListener("click",o.callback.plusButtonClicked,!1),o.nodes.showSettingsButton.addEventListener("click",o.callback.showSettingsButtonClicked,!1);for(var e in o.nodes.toolbarButtons)o.nodes.toolbarButtons[e].addEventListener("click",o.callback.toolbarButtonClicked,!1)},e.preparePlugins=function(){return new Promise(function(e,t){var n=void 0,r=void 0;for(n in o.tools)r=o.tools[n],"function"==typeof r.prepare&&r.prepare(r.config||{}).then(function(){e()}).catch(function(e){t(e)})})},e.addBlockHandlers=function(e){e&&(e.addEventListener("keydown",o.callback.blockKeydown,!1),e.addEventListener("paste",o.callback.blockPasteCallback,!1),e.addEventListener("mouseup",o.toolbar.inline.show,!1))},e.saveInputs=function(){var e=o.nodes.redactor;o.state.inputs=e.querySelectorAll("[contenteditable], input")},e.addInitialBlock=function(){var e,t=o.settings.initialBlockPlugin;return o.tools[t]?(e=o.tools[t].render(),e.setAttribute("data-placeholder","Расскажите свою историю..."),o.content.insertBlock({type:t,block:e}),void o.content.workingNodeChanged(e)):void o.core.log("Plugin %o was not implemented and can't be used as initial block","warn",t)},e.setInlineToolbarButtonBehaviour=function(e,t){e.addEventListener("mousedown",function(e){o.toolbar.inline.toolClicked(e,t)},!1)},e}({})},function(e,t){"use strict";var o=codex.editor;e.exports=function(e){return e.input=null,e.arguments=null,e.prepare=function(){var e=document.createElement("INPUT");e.type="file",e.addEventListener("change",o.transport.fileSelected),o.transport.input=e},e.clearInput=function(){this.input=null,this.prepare()},e.fileSelected=function(){var e=this,t=e.files,n=new FormData;n.append("files",t[0],t[0].name),o.transport.ajax({data:n,beforeSend:o.transport.arguments.beforeSend,success:o.transport.arguments.success,error:o.transport.arguments.error})},e.selectAndUpload=function(e){this.arguments=e,this.input.click()},e.ajax=function(e){var t=new XMLHttpRequest,n="function"==typeof e.beforeSend?e.beforeSend:function(){},r="function"==typeof e.success?e.success:function(){},i="function"==typeof e.error?e.error:function(){};n(),t.open("POST",o.settings.uploadImagesUrl,!0),t.setRequestHeader("X-Requested-With","XMLHttpRequest"),t.onload=function(){200===t.status?r(t.responseText):(o.core.log("request error: %o",t),i())},t.send(e.data),this.clearInput()},e}({})},function(e,t){"use strict";var o=codex.editor;e.exports=function(e){return e.makeBlocksFromData=function(){return o.state.blocks.items.length?void Promise.resolve().then(function(){return o.state.blocks}).then(o.renderer.appendBlocks).catch(function(e){o.core.log("Error while parsing JSON: %o","error",e)}):void o.ui.addInitialBlock()},e.appendBlocks=function(e){for(var t=e.items,n=Promise.resolve(),r=0;r<t.length;r++)o.renderer.appendNodeAtIndex(n,t,r)},e.appendNodeAtIndex=function(e,t,n){e.then(function(){return o.renderer.getNodeAsync(t,n)}).then(o.renderer.createBlockFromData).then(function(e){return o.content.insertBlock(e),e.block}).catch(function(e){o.core.log("Node skipped while parsing because %o","error",e)})},e.getNodeAsync=function(e,t){return Promise.resolve().then(function(){return e[t]})},e.createBlockFromData=function(e){var t=e.type,n=e.cover;if(!o.tools[t])throw Error("Plugin «"+t+"» not found");if("function"!=typeof o.tools[t].render)throw Error("Plugin «"+t+"» must have «render» method");var r=o.tools[t].render(e.data),i=o.tools[t].isStretched||!1;return{type:t,block:r,stretched:i,cover:n}},e}({})},function(e,t){"use strict";var o=codex.editor;e.exports=function(e){return e.saveBlocks=function(){o.state.html=o.nodes.redactor.innerHTML,o.state.jsonOutput=[],Promise.resolve().then(function(){return o.nodes.redactor.childNodes}).then(o.saver.makeQueue).then(function(){}).catch(function(e){o.core.log(e)})},e.makeQueue=function(e){for(var t=Promise.resolve(),n=0;n<e.length;n++)o.saver.getBlockData(t,e,n)},e.getBlockData=function(e,t,n){e.then(function(){return o.saver.getNodeAsync(t,n)}).then(o.saver.makeFormDataFromBlocks)},e.getNodeAsync=function(e,t){return Promise.resolve().then(function(){return e[t]})},e.makeFormDataFromBlocks=function(e){var t=e.dataset.tool;if(!o.tools[t])throw Error("Plugin «"+t+"» not found");if("function"!=typeof o.tools[t].save)throw Error("Plugin «"+t+"» must have save method");var n,r=e.childNodes[0],i=r.childNodes[0],a=o.tools[t].save(i);if(n={type:t,data:a},o.tools[t].validate){var s=o.tools[t].validate(a);if(!s)return}n.cover=e.classList.contains(o.ui.className.BLOCK_IN_FEED_MODE),o.state.jsonOutput.push(n)},e}({})},function(e,t){"use strict";var o=codex.editor;e.exports=function(e){e.currentNode=null,e.editorAreaHightlighted=null,e.sync=function(){o.core.log("syncing..."),o.state.html=o.nodes.redactor.innerHTML},e.getNodeFocused=function(){var e,t=window.getSelection();if(null===t.anchorNode)return null;if(e=t.anchorNode.nodeType==o.core.nodeTypes.TAG?t.anchorNode:t.focusNode.parentElement,!o.parser.isFirstLevelBlock(e)){for(var n=e.parentNode;n&&!o.parser.isFirstLevelBlock(n);)n=n.parentNode;e=n}return e!=o.nodes.redactor?e:null},e.markBlock=function(){o.content.currentNode.classList.add(o.ui.className.BLOCK_HIGHLIGHTED)},e.clearMark=function(){o.content.currentNode&&o.content.currentNode.classList.remove(o.ui.className.BLOCK_HIGHLIGHTED)},e.getFirstLevelBlock=function(e){if(o.core.isDomNode(e)||(e=e.parentNode),e===o.nodes.redactor||e===document.body)return null;for(;!e.classList.contains(o.ui.className.BLOCK_CLASSNAME);)e=e.parentNode;return e},e.workingNodeChanged=function(e){o.content.clearMark(),e&&(this.currentNode=this.getFirstLevelBlock(e))},e.replaceBlock=function(e,t){if(!e||!t)return void o.core.log("replaceBlock: missed params");for(;!e.classList.contains(o.ui.className.BLOCK_CLASSNAME);)e=e.parentNode;e.classList.contains(o.ui.className.BLOCK_IN_FEED_MODE)&&t.classList.add(o.ui.className.BLOCK_IN_FEED_MODE),o.nodes.redactor.replaceChild(t,e),o.content.workingNodeChanged(t),o.ui.addBlockHandlers(t),o.ui.saveInputs()},e.insertBlock=function(t,n){var r=o.content.currentNode,i=t.block,a=t.type,s=t.cover,c=t.stretched,l=o.content.composeNewBlock(i,a,c);if(s===!0&&l.classList.add(o.ui.className.BLOCK_IN_FEED_MODE),r?o.core.insertAfter(r,l):o.nodes.redactor.appendChild(l),o.ui.addBlockHandlers(l),o.content.workingNodeChanged(l),o.ui.saveInputs(),n){var d=o.caret.getCurrentInputIndex()||-1;if(d==-1){var u=l.querySelector("[contenteditable]"),p=document.createTextNode("");u.appendChild(p),o.caret.set(u,0,0),o.toolbar.move(),o.toolbar.showPlusButton()}else{if(d===o.state.inputs.length-1)return;window.setTimeout(function(){o.caret.setToNextBlock(d),o.toolbar.move(),o.toolbar.open()},10)}}e.editorAreaHightlighted=!1},e.switchBlock=function(e,t,n){var r=o.content.composeNewBlock(t,n);o.content.replaceBlock(e,r),o.ui.saveInputs()},e.getDeepestTextNodeFromPosition=function(e,t){var n,r,i,a=e.childNodes;for(n=0;n<a.length;n++)r=a[n],r.nodeType==o.core.nodeTypes.TEXT&&(i=r.textContent.trim(),""===i&&(e.removeChild(r),t--));if(0===e.childNodes.length)return document.createTextNode("");t<0&&(t=1);var s=!1;for(0===t&&(s=!0,t=1);t;)e=s?e.childNodes[0]:e.childNodes[t-1],e.nodeType==o.core.nodeTypes.TAG?t=e.childNodes.length:e.nodeType==o.core.nodeTypes.TEXT&&(t=0);return e},e.composeNewBlock=function(e,t,n){var r=o.draw.node("DIV",o.ui.className.BLOCK_CLASSNAME,{}),i=o.draw.node("DIV",o.ui.className.BLOCK_CONTENT,{});return i.appendChild(e),r.appendChild(i),n&&i.classList.add(o.ui.className.BLOCK_STRETCHED),r.dataset.tool=t,r},e.getRange=function(){var e=window.getSelection().getRangeAt(0);return e},e.splitBlock=function(e){var t,n,r,i,a=window.getSelection(),s=a.anchorNode,c=s.textContent,l=a.anchorOffset,d=o.content.currentNode.querySelector("[contentEditable]");t=c.substring(0,l),r=c.substring(l),n=document.createTextNode(t),r&&(i=document.createTextNode(r));var u=[],p=[],f=!1;i&&p.push(i);for(var g,b=0;g=d.childNodes[b];b++)g!=s?f?p.push(g):u.push(g):f=!0;o.state.inputs[e].innerHTML="";var h=u.length;for(b=0;b<h;b++)o.state.inputs[e].appendChild(u[b]);o.state.inputs[e].appendChild(n);var v=p.length,m=document.createElement("div");for(b=0;b<v;b++)m.appendChild(p[b]);m=m.innerHTML;var k=o.settings.initialBlockPlugin;o.content.insertBlock({type:k,block:o.tools[k].render({text:m})},!0)},e.mergeBlocks=function(e,t){if(0!==e){var n,r=o.state.inputs[e].innerHTML;n=t?o.state.inputs[t]:o.state.inputs[e-1],n.innerHTML+=r}},e.paste=function(e){var t=o.content.currentNode,n=t.dataset.tool;o.tools[n].allowedToPaste?o.content.sanitize.call(this,e.target):o.content.pasteTextContent(e.addedNodes)},e.pasteTextContent=function(e){var t,n=e[0];n&&(t=n.nodeType==o.core.nodeTypes.TEXT?document.createTextNode(n):document.createTextNode(n.textContent),o.core.isDomNode(n)&&n.parentNode.replaceChild(t,n))},e.sanitize=function(e){if(e){var t=e[0];if(t&&(this.disconnect(),t.nodeType!=o.core.nodeTypes.TEXT)){var n=o.sanitizer.init(o.satinizer.Config.BASIC),r=n.clean(e.outerHTML),i=o.draw.node("DIV",[],{innerHTML:r});t.replaceWith(i.childNodes[0])}}},e.isLastNode=function(e){for(var n=!1;!n;){if(!t(e))return!1;e=e.parentNode,e.classList.contains(o.ui.className.BLOCK_CONTENT)&&(n=!0)}return!0};var t=function(e){for(var t=e.nextSibling;t;){if(t.textContent.length)return!1;t=t.nextSibling}return!0};return e.wrapTextWithParagraphs=function(e){var t,o,n,r,i=document.createElement("DIV"),a=document.createElement("DIV"),s=["DIV","P"];for(i.innerHTML=e,o=document.createElement("P"),t=0;t<i.childNodes.length;t++)r=i.childNodes[t],n=s.indexOf(r.tagName)!=-1,n?(o.childNodes.length&&(a.appendChild(o.cloneNode(!0)),o=null,o=document.createElement("P")),a.appendChild(r.cloneNode(!0))):(o.appendChild(r.cloneNode(!0)),t==i.childNodes.length-1&&a.appendChild(o.cloneNode(!0)));return a.innerHTML},e}({})},function(e,t,o){"use strict";var n=codex.editor;e.exports=function(e){return e.settings=o(8),e.inline=o(9),e.toolbox=o(10),e.defaultToolbarHeight=49,e.defaultOffset=34,e.opened=!1,e.current=null,e.open=function(){n.nodes.toolbar.classList.add("opened"),this.opened=!0},e.close=function(){n.nodes.toolbar.classList.remove("opened"),e.opened=!1,e.current=null;for(var t in n.nodes.toolbarButtons)n.nodes.toolbarButtons[t].classList.remove("selected");n.toolbar.toolbox.close(),n.toolbar.settings.close()},e.toggle=function(){this.opened?this.close():this.open()},e.hidePlusButton=function(){n.nodes.plusButton.classList.add("hide")},e.showPlusButton=function(){n.nodes.plusButton.classList.remove("hide")},e.move=function(){if(n.toolbar.toolbox.close(),n.content.currentNode){var e=n.content.currentNode.offsetTop-n.toolbar.defaultToolbarHeight/2+n.toolbar.defaultOffset;n.nodes.toolbar.style.transform="translate3D(0, "+Math.floor(e)+"px, 0)",n.toolbar.settings.hideRemoveActions()}},e}({})},function(e,t){"use strict";var o=codex.editor;e.exports=function(e){return e.opened=!1,e.setting=null,e.actions=null,e.cover=null,e.open=function(e){if(o.tools[e]&&o.tools[e].makeSettings){var t=o.tools[e].makeSettings();o.nodes.pluginSettings.appendChild(t)}else o.core.log("Plugin «"+e+"» has no settings","warn");o.nodes.blockSettings.classList.add("opened"),o.toolbar.settings.addDefaultSettings(),this.opened=!0},e.close=function(){o.nodes.blockSettings.classList.remove("opened"),o.nodes.pluginSettings.innerHTML="",this.opened=!1},e.toggle=function(e){this.opened?this.close():this.open(e)},e.addDefaultSettings=function(){var e;o.nodes.defaultSettings.innerHTML="",e=o.toolbar.settings.makeFeedModeToggler(),o.nodes.defaultSettings.appendChild(e)},e.makeFeedModeToggler=function(){var e,t,n=o.toolbar.settings.isFeedModeActivated();return t=n?{innerHTML:'<i class="ce-icon-newspaper"></i>Не выводить в ленте'}:{innerHTML:'<i class="ce-icon-newspaper"></i>Вывести в ленте'},e=o.draw.node("DIV",o.ui.className.SETTINGS_ITEM,t),e.addEventListener("click",o.toolbar.settings.updateFeedMode,!1),e},e.updateFeedMode=function(){var e=o.content.currentNode;e.classList.toggle(o.ui.className.BLOCK_IN_FEED_MODE),o.toolbar.settings.close()},e.isFeedModeActivated=function(){var e=o.content.currentNode;return!!e&&e.classList.contains(o.ui.className.BLOCK_IN_FEED_MODE)},e.makeRemoveBlockButton=function(){var e=o.draw.node("SPAN","ce-toolbar__remove-btn",{}),t=o.draw.node("SPAN","ce-toolbar__remove-setting",{innerHTML:'<i class="ce-icon-trash"></i>'}),n=o.draw.node("DIV","ce-toolbar__remove-confirmation",{}),r=o.draw.node("DIV","ce-toolbar__remove-confirm",{textContent:"Удалить блок"}),i=o.draw.node("DIV","ce-toolbar__remove-cancel",{textContent:"Отмена"});return t.addEventListener("click",o.toolbar.settings.removeButtonClicked,!1),r.addEventListener("click",o.toolbar.settings.confirmRemovingRequest,!1),i.addEventListener("click",o.toolbar.settings.cancelRemovingRequest,!1),n.appendChild(r),n.appendChild(i),e.appendChild(t),e.appendChild(n),o.toolbar.settings.setting=t,o.toolbar.settings.actions=n,e},e.removeButtonClicked=function(){var e=o.toolbar.settings.actions;e.classList.contains("opened")?o.toolbar.settings.hideRemoveActions():o.toolbar.settings.showRemoveActions(),o.toolbar.toolbox.close(),o.toolbar.settings.close()},e.cancelRemovingRequest=function(){o.toolbar.settings.actions.classList.remove("opened")},e.confirmRemovingRequest=function(){var e,t=o.content.currentNode;t.remove(),e=o.nodes.redactor.childNodes.length,0===e&&(o.content.currentNode=null,o.ui.addInitialBlock()),o.ui.saveInputs(),o.toolbar.close()},e.showRemoveActions=function(){o.toolbar.settings.actions.classList.add("opened")},e.hideRemoveActions=function(){o.toolbar.settings.actions.classList.remove("opened")},e}({})},function(e,t){"use strict";var o=codex.editor;e.exports=function(e){e.buttonsOpened=null,e.actionsOpened=null,e.wrappersOffset=null,e.storedSelection=null,e.show=function(){var t,n=o.content.currentNode,r=n.dataset.tool;if(t=o.tools[r],t.showInlineToolbar){var i=e.getSelectionText(),a=o.nodes.inlineToolbar.wrapper;i.length>0&&(o.toolbar.inline.move(),a.classList.add("opened"),o.toolbar.inline.showButtons())}},e.close=function(){var e=o.nodes.inlineToolbar.wrapper;e.classList.remove("opened")},e.move=function(){this.wrappersOffset||(this.wrappersOffset=this.getWrappersOffset());var e,t,n=this.getSelectionCoords(),r=0,i=o.nodes.inlineToolbar.wrapper;0===i.offsetHeight&&(r=40),e=n.x-this.wrappersOffset.left,t=n.y+window.scrollY-this.wrappersOffset.top-r-i.offsetHeight,i.style.transform="translate3D("+Math.floor(e)+"px, "+Math.floor(t)+"px, 0)",o.toolbar.inline.closeButtons(),o.toolbar.inline.closeAction()},e.toolClicked=function(e,t){switch(t){case"createLink":o.toolbar.inline.createLinkAction(e,t);break;default:o.toolbar.inline.defaultToolAction(t)}o.nodes.inlineToolbar.buttons.childNodes.forEach(o.toolbar.inline.hightlight)},e.getWrappersOffset=function(){var e=o.nodes.wrapper,t=this.getOffset(e);return this.wrappersOffset=t,t},e.getOffset=function(e){for(var t=0,o=0;e&&!isNaN(e.offsetLeft)&&!isNaN(e.offsetTop);)t+=e.offsetLeft+e.clientLeft,o+=e.offsetTop+e.clientTop,e=e.offsetParent;return{top:o,left:t}},e.getSelectionCoords=function(){var e,t=document.selection,o=0,n=0;if(t)"Control"!=t.type&&(e=t.createRange(),e.collapse(!0),o=e.boundingLeft,n=e.boundingTop);else if(window.getSelection&&(t=window.getSelection(),t.rangeCount&&(e=t.getRangeAt(0).cloneRange(),e.getClientRects))){e.collapse(!0);var r=e.getClientRects()[0];if(!r)return;o=r.left,n=r.top}return{x:o,y:n}},e.getSelectionText=function(){var e="";return window.getSelection&&(e=window.getSelection().toString()),e},e.showButtons=function(){var e=o.nodes.inlineToolbar.buttons;e.classList.add("opened"),o.toolbar.inline.buttonsOpened=!0,o.nodes.inlineToolbar.buttons.childNodes.forEach(o.toolbar.inline.hightlight)},e.closeButtons=function(){var e=o.nodes.inlineToolbar.buttons;e.classList.remove("opened"),o.toolbar.inline.buttonsOpened=!1},e.showActions=function(){var e=o.nodes.inlineToolbar.actions;e.classList.add("opened"),o.toolbar.inline.actionsOpened=!0},e.closeAction=function(){var e=o.nodes.inlineToolbar.actions;e.innerHTML="",e.classList.remove("opened"),o.toolbar.inline.actionsOpened=!1};var t=function(e){if(e.keyCode==o.core.keys.ENTER){var t=o.content.currentNode,n=o.toolbar.inline.storedSelection;o.toolbar.inline.restoreSelection(t,n),o.toolbar.inline.setAnchor(this.value),e.preventDefault(),e.stopImmediatePropagation(),o.toolbar.inline.clearRange()}};return e.createLinkAction=function(e){var n=this.isLinkActive(),r=o.content.currentNode,i=o.toolbar.inline.saveSelection(r);if(o.toolbar.inline.storedSelection=i,n)o.toolbar.inline.restoreSelection(r,i),o.toolbar.inline.defaultToolAction("unlink");else{var a=o.draw.inputForLink();o.nodes.inlineToolbar.actions.appendChild(a),o.toolbar.inline.closeButtons(),o.toolbar.inline.showActions(),a.focus(),e.preventDefault(),a.addEventListener("keydown",t,!1)}},e.isLinkActive=function(){var e=!1;return o.nodes.inlineToolbar.buttons.childNodes.forEach(function(t){var o=t.dataset.type;"link"==o&&t.classList.contains("hightlighted")&&(e=!0)}),e},e.defaultToolAction=function(e){document.execCommand(e,!1,null)},e.setAnchor=function(e){document.execCommand("createLink",!1,e),o.toolbar.inline.closeAction()},e.saveSelection=function(e){var t,o=window.getSelection().getRangeAt(0),n=o.cloneRange();return n.selectNodeContents(e),n.setEnd(o.startContainer,o.startOffset),t=n.toString().length,{start:t,end:t+o.toString().length}},e.restoreSelection=function(e,t){var o=document.createRange(),n=0;o.setStart(e,0),o.collapse(!0);for(var r,i,a=[e],s=!1,c=!1;!c&&(r=a.pop());)if(3==r.nodeType)i=n+r.length,!s&&t.start>=n&&t.start<=i&&(o.setStart(r,t.start-n),s=!0),s&&t.end>=n&&t.end<=i&&(o.setEnd(r,t.end-n),c=!0),n=i;else for(var l=r.childNodes.length;l--;)a.push(r.childNodes[l]);var d=window.getSelection();d.removeAllRanges(),d.addRange(o)},e.clearRange=function(){var e=window.getSelection();e.removeAllRanges()},e.hightlight=function(e){var t=e.dataset.type;document.queryCommandState(t)?o.toolbar.inline.setButtonHighlighted(e):o.toolbar.inline.removeButtonsHighLight(e);var n=window.getSelection(),r=n.anchorNode.parentNode;"A"==r.tagName&&"link"==t&&o.toolbar.inline.setButtonHighlighted(e)},e.setButtonHighlighted=function(e){if(e.classList.add("hightlighted"),"link"==e.dataset.type){var t=e.childNodes[0];t.classList.remove("ce-icon-link"),t.classList.add("ce-icon-unlink")}},e.removeButtonsHighLight=function(e){if(e.classList.remove("hightlighted"),"link"==e.dataset.type){var t=e.childNodes[0];t.classList.remove("ce-icon-unlink"),t.classList.add("ce-icon-link")}},e}({})},function(e,t){"use strict";var o=codex.editor;e.exports=function(e){return e.opened=!1,e.open=function(){o.toolbar.settings.opened&&o.toolbar.settings.close(),o.nodes.toolbox.classList.add("opened"),o.nodes.plusButton.classList.add("clicked"),o.toolbar.toolbox.opened=!0},e.close=function(){o.nodes.toolbox.classList.remove("opened"),o.nodes.plusButton.classList.remove("clicked"),o.toolbar.toolbox.opened=!1},e.leaf=function(){var e=o.toolbar.current,t=Object.keys(o.tools),n=o.nodes.toolbarButtons,r=0,i=void 0,a=void 0,s=void 0;if(e)for(r=t.indexOf(e)+1,a=t[r];!o.tools[a].displayInToolbox;)r++,a=t[r],r==t.length&&(r=0,a=t[r]);else for(s in o.tools){if(o.tools[s].displayInToolbox)break;r++}i=t[r];for(var c in n)n[c].classList.remove("selected");n[i].classList.add("selected"),o.toolbar.current=i},e.toolClicked=function(e){var t,n,r,i=["image","link","list","instagram","twitter","embed"],a=o.tools[o.toolbar.current],s=o.content.currentNode,c=o.caret.inputIndex;t=a.render(),r={block:t,type:a.type,stretched:!1},s&&i.indexOf(s.dataset.tool)===-1&&""===s.textContent.trim()?o.content.switchBlock(s,t,a.type):(o.content.insertBlock(r),c++),n=a.appendCallback,n&&"function"==typeof n&&n.call(e),window.setTimeout(function(){o.caret.setToBlock(c)},10),o.content.workingNodeChanged(),o.toolbar.move()},e}({})},function(e,t){"use strict";var o=codex.editor;e.exports=function(e){return e.globalKeydown=function(e){switch(e.keyCode){case o.core.keys.ENTER:o.callback.enterKeyPressed(e)}},e.redactorKeyDown=function(e){switch(e.keyCode){case o.core.keys.TAB:o.callback.tabKeyPressed(e);break;case o.core.keys.ENTER:o.callback.enterKeyPressedOnRedactorZone(e);break;case o.core.keys.ESC:o.callback.escapeKeyPressed(e);break;default:o.callback.defaultKeyPressed(e)}},e.globalKeyup=function(e){switch(e.keyCode){case o.core.keys.UP:case o.core.keys.LEFT:case o.core.keys.RIGHT:case o.core.keys.DOWN:o.callback.arrowKeyPressed(e)}},e.tabKeyPressed=function(e){o.toolbar.opened||o.toolbar.open(),o.toolbar.opened&&!o.toolbar.toolbox.opened?o.toolbar.toolbox.open():o.toolbar.toolbox.leaf(),e.preventDefault()},e.enterKeyPressed=function(){o.content.editorAreaHightlighted&&(o.caret.inputIndex=-1,o.callback.enterPressedOnBlock())},e.enterKeyPressedOnRedactorZone=function(e){"true"==e.target.contentEditable&&o.caret.saveCurrentInputIndex();var t=o.caret.getCurrentInputIndex()||0,n=o.content.currentNode,r=n.dataset.tool,i=o.toolbar.opened&&o.toolbar.current&&e.target==o.state.inputs[t],a=o.tools[r].enableLineBreaks,s=o.settings.initialBlockPlugin;if(i)return e.preventDefault(),o.toolbar.toolbox.toolClicked(e),o.toolbar.close(),e.stopPropagation(),void e.stopImmediatePropagation();if(e.shiftKey||a)return e.stopPropagation(),void e.stopImmediatePropagation();var c=window.getSelection(),l=c.anchorNode,d=o.caret.position.atTheEnd(),u=!1;if(e.shiftKey&&!a)return o.callback.enterPressedOnBlock(o.content.currentBlock,e),void e.preventDefault();if(u=l&&"true"!=l.parentNode.contentEditable,l.nodeType!=o.core.nodeTypes.TEXT||u||d){var p=o.content.isLastNode(l);p&&d&&(e.preventDefault(),e.stopPropagation(),e.stopImmediatePropagation(),o.core.log("ENTER clicked in last textNode. Create new BLOCK"),o.content.insertBlock({type:s,block:o.tools[s].render()},!0),o.toolbar.move(),o.toolbar.open(),o.toolbar.showPlusButton())}else e.preventDefault(),o.core.log("Splitting Text node..."),o.content.splitBlock(t),o.state.inputs[t+1].textContent.trim()||o.toolbar.showPlusButton();o.ui.saveInputs()},e.escapeKeyPressed=function(e){o.toolbar.close(),o.toolbar.toolbox.close(),e.preventDefault()},e.arrowKeyPressed=function(){o.content.workingNodeChanged(),o.toolbar.close(),o.toolbar.move()},e.defaultKeyPressed=function(){o.toolbar.close(),o.toolbar.inline.actionsOpened||(o.toolbar.inline.close(),o.content.clearMark())},e.redactorClicked=function(t){e.detectWhenClickedOnFirstLevelBlockArea(),o.content.workingNodeChanged(t.target),o.ui.saveInputs();var n,r=o.toolbar.inline.getSelectionText();if(0===r.length&&o.toolbar.inline.close(),"true"==t.target.contentEditable&&o.caret.saveCurrentInputIndex(),null===o.content.currentNode){var i=o.state.inputs.length>0?o.state.inputs.length-1:0;if(o.state.inputs.length&&(n=o.content.getFirstLevelBlock(o.state.inputs[i])),o.state.inputs.length&&""===o.state.inputs[i].textContent&&n.dataset.tool==o.settings.initialBlockPlugin)o.caret.setToBlock(i);else{var a=o.settings.initialBlockPlugin;o.content.insertBlock({type:a,block:o.tools[a].render()}),1===o.state.inputs.length?o.caret.setToBlock(i):o.caret.setToNextBlock(i)}o.toolbar.move(),o.toolbar.open()}else o.toolbar.move(),o.toolbar.open(),o.toolbar.settings.close(),o.toolbar.toolbox.close();var s=!o.content.currentNode.textContent.trim(),c=o.content.currentNode.dataset.tool,l=c==o.settings.initialBlockPlugin;o.toolbar.hidePlusButton(),o.content.markBlock(),l&&s&&o.toolbar.showPlusButton()},e.detectWhenClickedOnFirstLevelBlockArea=function(){var e=window.getSelection(),t=e.anchorNode,n=!1;if(0===e.rangeCount)o.content.editorAreaHightlighted=!0;else{for(o.core.isDomNode(t)||(t=t.parentNode),"true"==t.contentEditable&&(n=!0);"true"!=t.contentEditable&&(t=t.parentNode,"true"==t.contentEditable&&(n=!0),t!=document.body););o.content.editorAreaHightlighted=!n}},e.toolbarButtonClicked=function(e){var t=this;o.toolbar.current=t.dataset.type,o.toolbar.toolbox.toolClicked(e),o.toolbar.close()},e.plusButtonClicked=function(){o.nodes.toolbox.classList.contains("opened")?o.toolbar.toolbox.close():o.toolbar.toolbox.open()},e.blockKeydown=function(e){var t=this;switch(e.keyCode){case o.core.keys.DOWN:case o.core.keys.RIGHT:o.callback.blockRightOrDownArrowPressed();break;case o.core.keys.BACKSPACE:o.callback.backspacePressed(t,e);break;case o.core.keys.UP:case o.core.keys.LEFT:o.callback.blockLeftOrUpArrowPressed()}},e.blockRightOrDownArrowPressed=function(){var e,t=window.getSelection(),n=o.state.inputs,r=t.anchorNode;if(!r)return!1;for(;"true"!=r.contentEditable;)e=r.parentNode,r=e;for(var i=0;r!=n[i];)i++;if(!r.textContent)return void o.caret.setToNextBlock(i);var a,s,c=!1,l=!1;return a=r.childNodes[r.childNodes.length-1],s=o.core.isDomNode(a)?o.content.getDeepestTextNodeFromPosition(a,a.childNodes.length):a,c=t.anchorNode==s,l=s.length==t.anchorOffset,c&&l?void o.caret.setToNextBlock(i):(o.core.log("arrow [down|right] : caret does not reached the end"),!1)},e.blockLeftOrUpArrowPressed=function(){var e,t=window.getSelection(),n=o.state.inputs,r=t.anchorNode;if(!r)return!1;if(0!==t.anchorOffset)return!1;for(;"true"!=r.contentEditable;)e=r.parentNode,r=e;for(var i=0;r!=n[i];)i++;var a,s,c=!1,l=!1;return r.textContent?(a=r.childNodes[0],s=o.core.isDomNode(a)?o.content.getDeepestTextNodeFromPosition(a,0):a,c=t.anchorNode==s,l=0===t.anchorOffset,void(c&&l&&o.caret.setToPreviousBlock(i))):void o.caret.setToPreviousBlock(i);
-},e.enterPressedOnBlock=function(){var e=o.settings.initialBlockPlugin;o.content.insertBlock({type:e,block:o.tools[e].render()},!0),o.toolbar.move(),o.toolbar.open()},e.backspacePressed=function(e,t){var n,r,i,a=o.caret.getCurrentInputIndex();if(e.textContent.trim()){if(n=o.content.getRange(),r=n.endOffset-n.startOffset,!o.caret.position.atStart()||r||!o.state.inputs[a-1])return;o.content.mergeBlocks(a)}r||e.remove(),i=o.nodes.redactor.childNodes.length,0===i?(o.content.currentNode=null,o.ui.addInitialBlock(),o.ui.saveInputs(),window.setTimeout(function(){o.caret.setToPreviousBlock(1)},10)):0!==o.caret.inputIndex?o.caret.setToPreviousBlock(o.caret.inputIndex):o.caret.setToNextBlock(o.caret.inputIndex),o.toolbar.move(),o.toolbar.opened||o.toolbar.open(),o.ui.saveInputs(),t.preventDefault()},e.blockPaste=function(e){var t=o.caret.getCurrentInputIndex(),n=o.state.inputs[t];window.setTimeout(function(){o.content.sanitize(n),e.preventDefault()},10),e.stopImmediatePropagation()},e._blockPasteCallback=function(){var e=o.caret.getCurrentInputIndex(),t=new MutationObserver(o.callback.handleMutationsOnPaste),n={attributes:!0,childList:!1,characterData:!1,subtree:!0};t.observe(o.state.inputs[e],n)},e.blockPasteCallback=function(e){e.preventDefault();var t,n,r=e.clipboardData.getData("text/html")||e.clipboardData.getData("text/plain"),i=o.draw.node("DIV","",{}),a=new o.sanitizer.init(o.sanitizer.Config.BASIC);n=document.createDocumentFragment(),t=a.clean(r),i.innerHTML=t;for(var s,c;s=i.firstChild;)c=n.appendChild(s);var l,d;l=window.getSelection(),d=l.getRangeAt(0),d.deleteContents(),d.insertNode(n),c&&(d=d.cloneRange(),d.setStartAfter(c),d.collapse(!0),l.removeAllRanges(),l.addRange(d))},e.handleMutationsOnPaste=function(e){var t=this;e.forEach(function(e){o.content.paste.call(t,e)})},e.showSettingsButtonClicked=function(){var e=o.content.currentNode.dataset.tool;o.toolbar.settings.toggle(e),o.toolbar.toolbox.close(),o.toolbar.settings.hideRemoveActions()},e}({})},function(e,t){"use strict";e.exports=function(e){return e.wrapper=function(){var e=document.createElement("div");return e.className+="codex-editor",e},e.redactor=function(){var e=document.createElement("div");return e.className+="ce-redactor",e},e.ceBlock=function(){var e=document.createElement("DIV");return e.className+="ce_block",e},e.toolbar=function(){var e=document.createElement("div");return e.className+="ce-toolbar",e},e.toolbarContent=function(){var e=document.createElement("DIV");return e.classList.add("ce-toolbar__content"),e},e.inlineToolbar=function(){var e=document.createElement("DIV");return e.className+="ce-toolbar-inline",e},e.inlineToolbarButtons=function(){var e=document.createElement("DIV");return e.className+="ce-toolbar-inline__buttons",e},e.inlineToolbarActions=function(){var e=document.createElement("DIV");return e.className+="ce-toolbar-inline__actions",e},e.inputForLink=function(){var e=document.createElement("INPUT");return e.type="input",e.className+="inputForLink",e.placeholder="Вставьте ссылку ...",e.setAttribute("form","defaultForm"),e.setAttribute("autofocus","autofocus"),e},e.alertsHolder=function(){var e=document.createElement("div");return e.classList.add("ce_notifications-block"),e},e.blockButtons=function(){var e=document.createElement("div");return e.className+="ce-toolbar__actions",e},e.blockSettings=function(){var e=document.createElement("div");return e.className+="ce-settings",e},e.defaultSettings=function(){var e=document.createElement("div");return e.classList.add("ce-settings_default"),e},e.pluginsSettings=function(){var e=document.createElement("div");return e.classList.add("ce-settings_plugin"),e},e.plusButton=function(){var e=document.createElement("span");return e.className="ce-toolbar__plus",e},e.settingsButton=function(){var e=document.createElement("span");return e.className="ce-toolbar__settings-btn",e.innerHTML='<i class="ce-icon-cog"></i>',e},e.toolbox=function(){var e=document.createElement("div");return e.className="ce-toolbar__tools",e},e.toolbarButton=function(e,t){var o=document.createElement("li"),n=document.createElement("i"),r=document.createElement("span");return o.dataset.type=e,o.setAttribute("title",e),n.classList.add(t),r.classList.add("ce_toolbar_tools--title"),o.appendChild(n),o.appendChild(r),o},e.toolbarButtonInline=function(e,t){var o=document.createElement("BUTTON"),n=document.createElement("I");return o.type="button",o.dataset.type=e,n.classList.add(t),o.appendChild(n),o},e.block=function(e,t){var o=document.createElement(e);return o.innerHTML=t||"",o},e.node=function(e,t,o){var n=document.createElement(e);if(t&&(n.className=t),o)for(var r in o)n[r]=o[r];return n},e}({})},function(e,t){"use strict";var o=codex.editor;e.exports=function(e){return e.inputIndex=null,e.offset=null,e.focusedNodeIndex=null,e.set=function(t,n,r){r=r||e.offset||0,n=n||e.focusedNodeIndex||0;var i,a=t.childNodes;if(i=0===a.length?t:a[n],"INPUT"==t.tagName)return void t.focus();o.core.isDomNode(i)&&(i=o.content.getDeepestTextNodeFromPosition(i,i.childNodes.length));var s=document.createRange(),c=window.getSelection();window.setTimeout(function(){s.setStart(i,r),s.setEnd(i,r),c.removeAllRanges(),c.addRange(s),o.caret.saveCurrentInputIndex()},20)},e.saveCurrentInputIndex=function(){var t,n=window.getSelection(),r=o.state.inputs,i=n.anchorNode;if(i){for(;"true"!=i.contentEditable;)t=i.parentNode,i=t;for(var a=0;i!=r[a];)a++;e.inputIndex=a}},e.getCurrentInputIndex=function(){return e.inputIndex},e.setToNextBlock=function(e){var t=o.state.inputs,n=t[e+1];if(!n)return void o.core.log("We are reached the end");if(!n.childNodes.length){var r=document.createTextNode("");n.appendChild(r)}o.caret.inputIndex=e+1,o.caret.set(n,0,0),o.content.workingNodeChanged(n)},e.setToBlock=function(e){var t=o.state.inputs,n=t[e];if(n){if(!n.childNodes.length){var r=document.createTextNode("");n.appendChild(r)}o.caret.inputIndex=e,o.caret.set(n,0,0),o.content.workingNodeChanged(n)}},e.setToPreviousBlock=function(e){e=e||0;var t,n,r,i=o.state.inputs,a=i[e-1];return a?(t=o.content.getDeepestTextNodeFromPosition(a,a.childNodes.length),n=t.length,a.childNodes.length||(r=document.createTextNode(""),a.appendChild(r)),o.caret.inputIndex=e-1,o.caret.set(a,a.childNodes.length-1,n),void o.content.workingNodeChanged(i[e-1])):void o.core.log("We are reached first node")},e.position={atStart:function(){var e=window.getSelection(),t=e.anchorOffset,n=e.anchorNode,r=o.content.getFirstLevelBlock(n),i=r.childNodes[0];o.core.isDomNode(n)||(n=n.parentNode);var a=n===i.childNodes[0],s=0===t;return a&&s},atTheEnd:function(){var e=window.getSelection(),t=e.anchorOffset,o=e.anchorNode;return!o||!o.length||t===o.length}},e}({})},function(e,t){"use strict";var o=codex.editor;e.exports=function(e){return e.errorThrown=function(e,t){o.notifications.send("This action is not available currently",t.type,!1)},e.send=function(e,t,n){var r=o.draw.block("div");r.textContent=e,r.classList.add("ce_notification-item","ce_notification-"+t,"flipInX"),n||(o.nodes.notifications.innerHTML=""),o.nodes.notifications.appendChild(r),window.setTimeout(function(){r.remove()},3e3)},e}({})},function(e,t){"use strict";var o=codex.editor;e.exports=function(e){return e.insertPastedContent=function(e,t){o.content.insertBlock({type:e.type,block:e.render({text:t.innerHTML})})},e.isFirstLevelBlock=function(e){return e.nodeType==o.core.nodeTypes.TAG&&e.classList.contains(o.ui.className.BLOCK_CLASSNAME)},e}({})},function(e,t,o){"use strict";var n=o(17);e.exports=function(e){var t={BASIC:{tags:{p:{},a:{href:!0,target:"_blank",rel:"nofollow"},i:{},b:{},strong:{},em:{},span:{}}}};return e.Config=t,e.init=n,e}({})},function(e,t,o){var n,r;!function(i,a){n=a,r="function"==typeof n?n.call(t,o,t,e):n,!(void 0!==r&&(e.exports=r))}(this,function(){function e(e){var t=e.tags,o=Object.keys(t),n=o.map(function(e){return typeof t[e]}).every(function(e){return"object"===e||"boolean"===e||"function"===e});if(!n)throw new Error("The configuration was invalid");this.config=e}function t(e){return s.indexOf(e.nodeName)!==-1}function o(e){return c.indexOf(e.nodeName)!==-1}function n(e){return document.createTreeWalker(e,NodeFilter.SHOW_TEXT|NodeFilter.SHOW_ELEMENT|NodeFilter.SHOW_COMMENT,null,!1)}function r(e,t,o){return"function"==typeof e.tags[t]?e.tags[t](o):e.tags[t]}function i(e,t){return"undefined"==typeof t||"boolean"==typeof t&&!t}function a(e,t,o){var n=e.name.toLowerCase();return t!==!0&&("function"==typeof t[n]?!t[n](e.value,o):"undefined"==typeof t[n]||(t[n]===!1||"string"==typeof t[n]&&t[n]!==e.value))}var s=["P","LI","TD","TH","DIV","H1","H2","H3","H4","H5","H6","PRE"],c=["A","B","STRONG","I","EM","SUB","SUP","U","STRIKE"];return e.prototype.clean=function(e){var t=document.createElement("div");return t.innerHTML=e,this._sanitize(t),t.innerHTML},e.prototype._sanitize=function(e){var s=n(e),c=s.firstChild();if(c)do if(!c._sanitized)if(c.nodeType!==Node.TEXT_NODE){if(c.nodeType===Node.COMMENT_NODE){e.removeChild(c),this._sanitize(e);break}var l,d=o(c);d&&(l=Array.prototype.some.call(c.childNodes,t));var u=!!e.parentNode,p=t(e)&&t(c)&&u,f=c.nodeName.toLowerCase(),g=r(this.config,f,c),b=d&&l;if(b||i(c,g)||!this.config.keepNestedBlockElements&&p){if("SCRIPT"!==c.nodeName&&"STYLE"!==c.nodeName)for(;c.childNodes.length>0;)e.insertBefore(c.childNodes[0],c);e.removeChild(c),this._sanitize(e);break}for(var h=0;h<c.attributes.length;h+=1){var v=c.attributes[h];a(v,g,c)&&(c.removeAttribute(v.name),h-=1)}this._sanitize(c),c._sanitized=!0}else if(""===c.data.trim()&&(c.previousElementSibling&&t(c.previousElementSibling)||c.nextElementSibling&&t(c.nextElementSibling))){e.removeChild(c),this._sanitize(e);break}while(c=s.nextSibling())},e})}]);
->>>>>>> e71a1240
 //# sourceMappingURL=codex-editor.js.map