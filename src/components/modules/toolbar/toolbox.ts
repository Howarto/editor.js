--- conflicted
+++ resolved
@@ -320,14 +320,10 @@
    */
   private enableFlipper(): void {
     const tools = Array.from(this.nodes.toolbox.childNodes) as HTMLElement[];
-<<<<<<< HEAD
-    this.flipper = new Flipper(tools, this.CSS.toolboxButtonActive);
-=======
     this.flipper = new Flipper({
       items: tools,
       focusedItemClass: this.CSS.toolboxButtonActive,
     });
->>>>>>> 0600233e
   }
 
   /**
